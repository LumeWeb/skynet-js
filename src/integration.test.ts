<<<<<<< HEAD
import { randomUnicodeString } from "../utils/testing";
=======
import { AxiosError } from "axios";
>>>>>>> cece3bbc
import { hashDataKey } from "./crypto";
import { genKeyPairAndSeed, SkynetClient } from "./index";
import { decodeSkylinkBase64 } from "./utils/encoding";
import { stringToUint8ArrayUtf8, toHexString, trimPrefix } from "./utils/string";
import { defaultSkynetPortalUrl, uriSkynetPrefix } from "./utils/url";

// To test a specific server, e.g. SKYNET_JS_INTEGRATION_TEST_SERVER=https://eu-fin-1.siasky.net yarn run jest src/integration.test.ts
const portal = process.env.SKYNET_JS_INTEGRATION_TEST_SERVER || defaultSkynetPortalUrl;
const client = new SkynetClient(portal);

const dataKey = "HelloWorld";

declare global {
  // eslint-disable-next-line @typescript-eslint/no-namespace
  namespace jest {
    interface Matchers<R> {
      toEqualPortalUrl(argument: string): R;
      toEqualUint8Array(argument: Uint8Array): R;
    }
  }
}

expect.extend({
  toEqualPortalUrl(received: string, argument: string) {
    // The received prefix, e.g. "https://" or "http://".
    const prefix = `${received.split("//", 1)[0]}//`;
    const expectedUrl = trimPrefix(argument, prefix);
    const receivedUrl = trimPrefix(received, prefix);

    // Support the case where we receive siasky.net while expecting eu-fin-1.siasky.net.
    if (!expectedUrl.endsWith(receivedUrl)) {
      return { pass: false, message: () => `expected ${received} to equal ${argument}` };
    }
    return { pass: true, message: () => `expected ${received} not to equal ${argument}` };
  },

  // source https://stackoverflow.com/a/60818105/6085242
  toEqualUint8Array(received: Uint8Array, argument: Uint8Array) {
    if (received.length !== argument.length) {
      return { pass: false, message: () => `expected ${received} to equal ${argument}` };
    }
    for (let i = 0; i < received.length; i++) {
      if (received[i] !== argument[i]) {
        return { pass: false, message: () => `expected ${received} to equal ${argument}` };
      }
    }
    return { pass: true, message: () => `expected ${received} not to equal ${argument}` };
  },
});

describe(`Integration test for portal '${portal}'`, () => {
  describe("initPortalUrl", () => {
    it("Calling initPortalUrl after providing a custom portal URL should have no effect", async () => {
      const portalUrl1 = await client.portalUrl();
      expect(portalUrl1).toEqual(portal);

      await client.initPortalUrl();

      const portalUrl2 = await client.portalUrl();
      expect(portalUrl2).toEqual(portal);
    });
  });

  describe("File API integration tests", () => {
    const userID = "89e5147864297b80f5ddf29711ba8c093e724213b0dcbefbc3860cc6d598cc35";
    const path = "snew.hns/asdf";

    it("Should get existing File API JSON data", async () => {
      const expected = { name: "testnames" };

      const { data: received } = await client.file.getJSON(userID, path);
      expect(received).toEqual(expect.objectContaining(expected));
    });

    it("Should get existing File API entry data", async () => {
      const expected = new Uint8Array([
        65, 65, 67, 116, 77, 77, 114, 101, 122, 76, 56, 82, 71, 102, 105, 98, 104, 67, 53, 79, 98, 120, 48, 83, 102, 69,
        106, 48, 77, 87, 108, 106, 95, 112, 55, 97, 95, 77, 107, 90, 85, 81, 45, 77, 57, 65,
      ]);

      const { data: received } = await client.file.getEntryData(userID, path);
      expect(received).toEqualUint8Array(expected);
    });

    it("getEntryData should return null for non-existent File API entry data", async () => {
      const { publicKey: userID } = genKeyPairAndSeed();
      const { data: received } = await client.file.getEntryData(userID, path);
      expect(received).toBeNull();
    });

    it("Should get an existing entry link for a user ID and path", async () => {
      const expected = `${uriSkynetPrefix}AQAKDRJbfAOOp3Vk8L-cjuY2d34E8OrEOy_PTsD0xCkYOQ`;

      const entryLink = await client.file.getEntryLink(userID, path);
      expect(entryLink).toEqual(expected);
    });
  });

  describe("Encrypted File API integration tests", () => {
    const userID = "4dfb9ce035e4e44711c1bb0a0901ce3adc2a928b122ee7b45df6ac47548646b0";
    // Path seed for "test.hns/encrypted".
    const pathSeed = "fe2c5148646532a442dd117efab3ff2a190336da506e363f80fb949513dab811";

    it("Should get existing encrypted JSON", async () => {
      const expectedJson = { message: "foo" };

      const { data } = await client.file.getJSONEncrypted(userID, pathSeed);

      expect(data).toEqual(expectedJson);
    });

    it("Should return null for inexistant encrypted JSON", async () => {
      const pathSeed = "a".repeat(64);

      const { data } = await client.file.getJSONEncrypted(userID, pathSeed);

      expect(data).toBeNull();
    });
  });

  describe("SkyDB end to end integration tests", () => {
    it("Should get existing SkyDB data", async () => {
      const publicKey = "89e5147864297b80f5ddf29711ba8c093e724213b0dcbefbc3860cc6d598cc35";
      const dataKey = "dataKey1";
      const expectedDataLink = `${uriSkynetPrefix}AACDPHoC2DCV_kLGUdpdRJr3CcxCmKadLGPi6OAMl7d48w`;
      const expectedData = { message: "hi there" };

      const { data: received, dataLink } = await client.db.getJSON(publicKey, dataKey);

      expect(expectedData).toEqual(received);
      expect(dataLink).toEqual(expectedDataLink);
    });

    it("Should get existing SkyDB data using entry link", async () => {
      const publicKey = "89e5147864297b80f5ddf29711ba8c093e724213b0dcbefbc3860cc6d598cc35";
      const dataKey = "dataKey3";
      const expectedJson = { message: "hi there!" };
      const expectedData = { _data: expectedJson };
      const expectedEntryLink = `${uriSkynetPrefix}AQAZ1R-KcL4NO_xIVf0q8B1ngPVd6ec-Pu54O0Cto387Nw`;
      const expectedDataLink = `${uriSkynetPrefix}AAAVyJktMuK-7WRCNUvYcYq7izvhCbgDLXlT4YgechblJw`;

      const entryLink = await client.registry.getEntryLink(publicKey, dataKey);
      expect(entryLink).toEqual(expectedEntryLink);

      const { data } = await client.getFileContent(entryLink);

      expect(data).toEqual(expect.objectContaining(expectedData));

      const { data: json, dataLink } = await client.db.getJSON(publicKey, dataKey);
      expect(dataLink).toEqual(expectedDataLink);
      expect(json).toEqual(expectedJson);
    });

    it("getRawBytes should perform a lookup but not a skylink GET if the cachedDataLink is a hit for existing data", async () => {
      const publicKey = "89e5147864297b80f5ddf29711ba8c093e724213b0dcbefbc3860cc6d598cc35";
      const dataKey = "dataKey3";
      const expectedDataLink = `${uriSkynetPrefix}AAAVyJktMuK-7WRCNUvYcYq7izvhCbgDLXlT4YgechblJw`;

      const { data: returnedData, dataLink } = await client.db.getRawBytes(publicKey, dataKey, {
        cachedDataLink: expectedDataLink,
      });
      expect(returnedData).toBeNull();
      expect(dataLink).toEqual(expectedDataLink);
    });

    it("Should get existing SkyDB data with unicode data key", async () => {
      const publicKey = "4a964fa1cb329d066aedcf7fc03a249eeea3cf2461811090b287daaaec37ab36";
      const dataKey = "dataKeyż";
      const expected = { message: "Hello" };

      const { data: received } = await client.db.getJSON(publicKey, dataKey);

      expect(expected).toEqual(received);
    });

    it("Should return null for an inexistent entry", async () => {
      const { publicKey } = genKeyPairAndSeed();

      // Try getting an inexistent entry.
      const { data, dataLink } = await client.db.getJSON(publicKey, "foo");
      expect(data).toBeNull();
      expect(dataLink).toBeNull();
    });

    it("Should set and get new entries", async () => {
      const { publicKey, privateKey } = genKeyPairAndSeed();
      const json = { data: "thisistext" };
      const json2 = { data: "foo2" };

      // Set the file in SkyDB.
      await client.db.setJSON(privateKey, dataKey, json);

      // Get the file in SkyDB.
      const { data, dataLink } = await client.db.getJSON(publicKey, dataKey);
      expect(data).toEqual(json);
      expect(dataLink).toBeTruthy();

      // Set the file again.
      await client.db.setJSON(privateKey, dataKey, json2);

      // Get the file again, should have been updated.
      const { data: data2, dataLink: dataLink2 } = await client.db.getJSON(publicKey, dataKey);
      expect(data2).toEqual(json2);
      expect(dataLink2).toBeTruthy();
    });

    // Regression test: Use some strange data keys that have failed in previous versions.
    const dataKeys = [".", "..", "http://localhost:8000/", ""];

    it.each(dataKeys)("Should set and get new entry with dataKey '%s'", async (dataKey) => {
      const { publicKey, privateKey } = genKeyPairAndSeed();
      const json = { data: "thisistext" };

      await client.db.setJSON(privateKey, dataKey, json);

      const { data, dataLink } = await client.db.getJSON(publicKey, dataKey);

      expect(data).toEqual(json);
      expect(dataLink).toBeTruthy();
    });

    it("Should be able to delete an existing entry", async () => {
      const { publicKey, privateKey } = genKeyPairAndSeed();
      const json = { data: "thisistext" };

      await client.db.setJSON(privateKey, dataKey, json);

      const { data, dataLink } = await client.db.getJSON(publicKey, dataKey);

      expect(data).toEqual(json);
      expect(dataLink).toBeTruthy();

      await client.db.deleteJSON(privateKey, dataKey);

      const { data: data2, dataLink: dataLink2 } = await client.db.getJSON(publicKey, dataKey);

      expect(data2).toBeNull();
      expect(dataLink2).toBeNull();
    });

    it("Should be able to set a new entry as deleted and then write over it", async () => {
      const { publicKey, privateKey } = genKeyPairAndSeed();

      await client.db.deleteJSON(privateKey, dataKey);

      // Get the entry link.
      const entryLink = await client.registry.getEntryLink(publicKey, dataKey);

      // Downloading the entry link should return a 404.
      // TODO: Should getFileContent return `null` on 404?
      try {
        await client.getFileContent(entryLink);
        throw new Error("getFileContent should not have succeeded");
      } catch (err) {
        expect((err as AxiosError).response?.status).toEqual(404);
      }

      // The SkyDB entry should be null.
      const { data, dataLink } = await client.db.getJSON(publicKey, dataKey);

      expect(data).toBeNull();
      expect(dataLink).toBeNull();

      // Write to the entry.
      const json = { data: "thisistext" };
      await client.db.setJSON(privateKey, dataKey, json);

      // The entry should be readable.

      const { data: data2, dataLink: dataLink2 } = await client.db.getJSON(publicKey, dataKey);

      expect(data2).toEqual(json);
      expect(dataLink2).toBeTruthy();
    });

    it("Should correctly set a data link", async () => {
      const { publicKey, privateKey } = genKeyPairAndSeed();
      const dataLink = "AAAVyJktMuK-7WRCNUvYcYq7izvhCbgDLXlT4YgechblJw";
      const dataLinkBytes = decodeSkylinkBase64(dataLink);

      await client.db.setDataLink(privateKey, dataKey, dataLink);

      const { entry: returnedEntry } = await client.registry.getEntry(publicKey, dataKey);
      expect(returnedEntry).not.toBeNull();
      expect(returnedEntry).toEqual(expect.objectContaining({}));

      // @ts-expect-error TS still thinks returnedEntry can be null
      expect(returnedEntry.data).toEqualUint8Array(dataLinkBytes);
    });

    it("Should correctly handle the hashedDataKeyHex option", async () => {
      const { publicKey, privateKey } = genKeyPairAndSeed();
      const dataKey = "test";
      const hashedDataKeyHex = toHexString(hashDataKey(dataKey));
      const json = { message: "foo" };

      // Set JSON using the hashed data key hex.
      await client.db.setJSON(privateKey, hashedDataKeyHex, json, { hashedDataKeyHex: true });

      // Get JSON using the original data key.
      const { data } = await client.db.getJSON(publicKey, dataKey, { hashedDataKeyHex: false });

      expect(data).toEqual(json);
    });
  });

  describe("Registry end to end integration tests", () => {
    const skylink = "AABRKCTb6z9d-C-Hre-daX4-VIB8L7eydmEr8XRphnS8jg";
    const data = stringToUint8ArrayUtf8(skylink);

    it("Should return null for an inexistent entry", async () => {
      const { publicKey } = genKeyPairAndSeed();

      // Try getting an inexistent entry.
      const { entry, signature } = await client.registry.getEntry(publicKey, "foo");

      expect(entry).toBeNull();
      expect(signature).toBeNull();
    });

    it("Should set and get string entries correctly", async () => {
      const { publicKey, privateKey } = genKeyPairAndSeed();

      const entry = {
        dataKey,
        data,
        revision: BigInt(0),
      };

      await client.registry.setEntry(privateKey, entry);

      const { entry: returnedEntry } = await client.registry.getEntry(publicKey, dataKey);
      expect(returnedEntry).not.toBeNull();

      expect(returnedEntry).toEqual(entry);
    });

    it("Should set and get unicode entries correctly", async () => {
      const { publicKey, privateKey } = genKeyPairAndSeed();

      const entry = {
        dataKey,
        data: stringToUint8ArrayUtf8("∂"),
        revision: BigInt(0),
      };

      await client.registry.setEntry(privateKey, entry);

      const { entry: returnedEntry } = await client.registry.getEntry(publicKey, dataKey);
      expect(returnedEntry).not.toBeNull();

      expect(returnedEntry).toEqual(entry);
    });

    it("Should set and get an entry with empty data correctly", async () => {
      const { publicKey, privateKey } = genKeyPairAndSeed();

      const entry = {
        dataKey,
        data: new Uint8Array(),
        revision: BigInt(0),
      };

      await client.registry.setEntry(privateKey, entry);

      const { entry: returnedEntry } = await client.registry.getEntry(publicKey, dataKey);
      expect(returnedEntry).not.toBeNull();

      expect(returnedEntry).toEqual(entry);
    });
  });

  describe("Upload and download end-to-end tests", () => {
    const fileData = "testing";
    const json = { key: "testdownload" };
    const plaintextType = "text/plain";
    const plaintextMetadata = {
      filename: dataKey,
      length: fileData.length,
      subfiles: {
        HelloWorld: { filename: dataKey, contenttype: plaintextType, len: fileData.length },
      },
    };

    it("Should upload and download directories", async () => {
      const directory = {
        "i-am-not/file1.jpeg": new File(["foo1"], "i-am-not/file1.jpeg"),
        "i-am-not/file2.jpeg": new File(["foo2"], "i-am-not/file2.jpeg"),
        "i-am-not/me-neither/file3.jpeg": new File(["foo3"], "i-am-not/me-neither/file3.jpeg"),
      };
      const dirname = "dirname";
      const dirType = "application/zip";

      const { skylink } = await client.uploadDirectory(directory, dirname);
      expect(skylink).not.toEqual("");

      // Get file content and check returned values.

      const resp = await client.getFileContent(skylink);
      const { data, contentType, portalUrl, skylink: returnedSkylink } = resp;
      expect(data).toEqual(expect.any(String));
      expect(contentType).toEqual(dirType);
      expect(portalUrl).toEqualPortalUrl(portal);
      expect(skylink).toEqual(returnedSkylink);
    });

    it("Custom filenames should take effect", async () => {
      const customFilename = "asdf!!";

      // Upload the data with a custom filename.

      const file = new File([fileData], dataKey);
      const { skylink } = await client.uploadFile(file, { customFilename });
      expect(skylink).not.toEqual("");

      // Get file metadata and check filename.

      const { metadata } = await client.getMetadata(skylink);
      expect(metadata).toEqual(expect.objectContaining({ filename: customFilename }));
    });

    it("Should upload and download two files with different names and compare their etags", async () => {
      // Generate random filenames.
      const [filename1, filename2] = [randomUnicodeString(16), randomUnicodeString(16)];
      const data = "file";

      // Upload the files.
      const [{ skylink: skylink1 }, { skylink: skylink2 }] = await Promise.all([
        client.uploadFile(new File([data], filename1)),
        client.uploadFile(new File([data], filename2)),
      ]);

      await expectDifferentEtags(skylink1, skylink2);
    });

    it("Should upload and download two files with different contents and compare their etags", async () => {
      // Generate random file data.
      const [data1, data2] = [randomUnicodeString(4096), randomUnicodeString(4096)];
      const filename = "file";

      // Upload the files.
      const [{ skylink: skylink1 }, { skylink: skylink2 }] = await Promise.all([
        client.uploadFile(new File([data1], filename)),
        client.uploadFile(new File([data2], filename)),
      ]);

      await expectDifferentEtags(skylink1, skylink2);
    });

    it("Should update an etag for a resolver skylink after changing its data", async () => {
      const { publicKey, privateKey } = genKeyPairAndSeed();

      // Generate random file data.
      const [data1, data2] = [randomUnicodeString(4096), randomUnicodeString(4096)];
      const filename = "file";

      // Generate a data key and get its entry link.
      const dataKey = randomUnicodeString(16);
      const entryLink = await client.registry.getEntryLink(publicKey, dataKey);

      // Upload two random files.
      const [{ skylink: skylink1 }, { skylink: skylink2 }] = await Promise.all([
        client.uploadFile(new File([data1], filename)),
        client.uploadFile(new File([data2], filename)),
      ]);

      // Set the data link for the first file at a random data key.
      await client.db.setDataLink(privateKey, dataKey, skylink1);

      // Get the entry link's etag.
      const url = await client.getSkylinkUrl(entryLink);
      // @ts-expect-error Calling a private method.
      const response1 = await client.getFileContentRequest(url);
      const etag1 = response1.headers["etag"];
      expect(etag1).toBeTruthy();

      // Set the data link for the second file.
      await client.db.setDataLink(privateKey, dataKey, skylink2);

      // Check that the etag was updated.
      // @ts-expect-error Calling a private method.
      const response2 = await client.getFileContentRequest(url);
      const etag2 = response2.headers["etag"];
      expect(etag2).toBeTruthy();
      expect(etag2).not.toEqual(etag1);
    });

    it("Should get plaintext file contents", async () => {
      // Upload the data to acquire its skylink.

      const file = new File([fileData], dataKey, { type: plaintextType });
      const { skylink } = await client.uploadFile(file);
      expect(skylink).not.toEqual("");

      // Get file content and check returned values.

      const { data, contentType, portalUrl, skylink: returnedSkylink } = await client.getFileContent(skylink);
      expect(data).toEqual(fileData);
      expect(contentType).toEqual("text/plain");
      expect(portalUrl).toEqualPortalUrl(portal);
      expect(skylink).toEqual(returnedSkylink);
    });

    it("Should get plaintext file metadata", async () => {
      // Upload the data to acquire its skylink.

      const file = new File([fileData], dataKey, { type: plaintextType });
      const { skylink } = await client.uploadFile(file);
      expect(skylink).not.toEqual("");

      // Get file metadata and check returned values.

      const { metadata, portalUrl, skylink: returnedSkylink } = await client.getMetadata(skylink);

      expect(metadata).toEqual(plaintextMetadata);
      expect(portalUrl).toEqualPortalUrl(portal);
      expect(skylink).toEqual(returnedSkylink);
    });

    it("Should get JSON file contents", async () => {
      // Upload the data to acquire its skylink.
      const file = new File([JSON.stringify(json)], dataKey, { type: "application/json" });
      const { skylink } = await client.uploadFile(file);

      const { data, contentType } = await client.getFileContent(skylink);
      expect(data).toEqual(expect.any(Object));
      expect(data).toEqual(json);
      expect(contentType).toEqual("application/json");
    });

    it("Should get file contents when content type is not specified but inferred from filename", async () => {
      // Upload the data to acquire its skylink. Content type is inferred from filename.

      const file = new File([JSON.stringify(json)], `${dataKey}.json`);
      const { skylink } = await client.uploadFile(file);
      expect(skylink).not.toEqual("");

      // Get file content and check returned values.

      const { data, contentType } = await client.getFileContent(skylink);

      expect(data).toEqual(expect.any(Object));
      expect(data).toEqual(json);
      expect(contentType).toEqual("application/json");
    });

    it("Should get file contents when content type is not specified", async () => {
      // Upload the data to acquire its skylink. Don't specify a content type.

      const file = new File([JSON.stringify(json)], dataKey);
      const { skylink } = await client.uploadFile(file);
      expect(skylink).not.toEqual("");

      // Get file content and check returned values.

      const { data, contentType } = await client.getFileContent(skylink);

      expect(data).toEqual(expect.any(Object));
      expect(data).toEqual(json);
      expect(contentType).toEqual("application/octet-stream");
    });

    it("Should upload and download a 0-byte file", async () => {
      const onProgress = (progress: number) => {
        expect(progress).toEqual(1);
      };

      const file = new File([""], dataKey);
      expect(file.size).toEqual(0);
      const { skylink } = await client.uploadFile(file, { onUploadProgress: onProgress });
      expect(skylink).not.toEqual("");

      // Get file content and check returned values.
      const { data } = await client.getFileContent(skylink, { onDownloadProgress: onProgress });

      expect(data).toEqual("");
    });

    it("Should upload and download a 1-byte file", async () => {
      const filedata = "a";
      const onProgress = (progress: number) => {
        expect(progress).toBeLessThanOrEqual(1);
      };

      const file = new File([filedata], dataKey);
      expect(file.size).toEqual(filedata.length);
      const { skylink } = await client.uploadFile(file, { onUploadProgress: onProgress });
      expect(skylink).not.toEqual("");

      // Get file content and check returned values.
      const { data } = await client.getFileContent(skylink, { onDownloadProgress: onProgress });

      expect(data).toEqual(filedata);
    });
  });

  describe("pinSkylink", () => {
    const fileData = "testing";

    it("Should call the actual pin endpoint and get the skylink from the headers", async () => {
      // Upload the data to acquire its skylink.

      const file = new File([fileData], dataKey);
      const { skylink } = await client.uploadFile(file);
      expect(skylink).not.toEqual("");

      const { skylink: skylink2 } = await client.pinSkylink(skylink);

      expect(skylink2).toEqual(skylink);
    });
  });

  describe("resolveHns", () => {
    it("Should resolve an HNS name with an underlying skyns link to a skylink", async () => {
      // Use an HNS we own that we don't plan on changing soon.
      const domain = "mayonnaise";
      const expectedEntryLink = `${uriSkynetPrefix}AQDwh1jnoZas9LaLHC_D4-2yP9XYDdZzNtz62H4Dww1jDA`;
      const dataKey = "43c8a9b01609544ab152dad397afc3b56c1518eb546750dbc6cad5944fec0292";
      const publicKey = "cbf97df45c9f166e893e164be714a4aee840d3a421f66e52f6b9e2a5009cfabc";
      const expectedData = {
        registry: {
          publickey: `ed25519:${publicKey}`,
          datakey: dataKey,
        },
      };

      const { data, skylink } = await client.resolveHns(domain);

      expect(skylink).toEqual(expectedEntryLink);
      expect(data).toEqual(expectedData);
    });
  });
});

/**
 * Runs the etag test on the given skylinks that expects different etags.
 *
 * @param skylink1 - The first skylink.
 * @param skylink2 - The second skylink.
 */
export async function expectDifferentEtags(skylink1: string, skylink2: string): Promise<void> {
  // The skylinks should differ.
  expect(skylink1).not.toEqual(skylink2);

  // Download the files.
  let [url1, url2] = await Promise.all([client.getSkylinkUrl(skylink1), client.getSkylinkUrl(skylink2)]);
  const [response1, response2] = await Promise.all([
    // @ts-expect-error Calling a private method.
    client.getFileContentRequest(url1),
    // @ts-expect-error Calling a private method.
    client.getFileContentRequest(url2),
  ]);

  // Get the etags.
  const [etag1, etag2] = [response1.headers["etag"], response2.headers["etag"]];
  expect(etag1).toBeTruthy();
  expect(etag2).toBeTruthy();

  // The etags should differ.
  expect(etag1).not.toEqual(etag2);

  // Download the files using nocache.
  [url1, url2] = [`${url1}?nocache=true`, `${url2}?nocache=true`];
  const [response3, response4] = await Promise.all([
    // @ts-expect-error Calling a private method.
    client.getFileContentRequest(url1),
    // @ts-expect-error Calling a private method.
    client.getFileContentRequest(url2),
  ]);

  // The etags should not have changed.
  const [etag3, etag4] = [response3.headers["etag"], response4.headers["etag"]];
  expect(etag3).toEqual(etag1);
  expect(etag4).toEqual(etag2);
}<|MERGE_RESOLUTION|>--- conflicted
+++ resolved
@@ -1,13 +1,11 @@
-<<<<<<< HEAD
-import { randomUnicodeString } from "../utils/testing";
-=======
 import { AxiosError } from "axios";
->>>>>>> cece3bbc
+
 import { hashDataKey } from "./crypto";
 import { genKeyPairAndSeed, SkynetClient } from "./index";
 import { decodeSkylinkBase64 } from "./utils/encoding";
 import { stringToUint8ArrayUtf8, toHexString, trimPrefix } from "./utils/string";
 import { defaultSkynetPortalUrl, uriSkynetPrefix } from "./utils/url";
+import { randomUnicodeString } from "../utils/testing";
 
 // To test a specific server, e.g. SKYNET_JS_INTEGRATION_TEST_SERVER=https://eu-fin-1.siasky.net yarn run jest src/integration.test.ts
 const portal = process.env.SKYNET_JS_INTEGRATION_TEST_SERVER || defaultSkynetPortalUrl;
