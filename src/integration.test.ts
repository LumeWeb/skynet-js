<<<<<<< HEAD
import { getEntryLink, genKeyPairAndSeed, SkynetClient } from "./index";

=======
import { AxiosError } from "axios";
>>>>>>> 4b6d0590
import { hashDataKey } from "./crypto";
import { decodeSkylinkBase64 } from "./utils/encoding";
import { stringToUint8ArrayUtf8, toHexString, trimPrefix } from "./utils/string";
import { defaultSkynetPortalUrl, uriSkynetPrefix } from "./utils/url";
import { convertSkylinkToBase64 } from "./skylink/format";

// To test a specific server, e.g. SKYNET_JS_INTEGRATION_TEST_SERVER=https://eu-fin-1.siasky.net yarn run jest src/integration.test.ts
const portal = process.env.SKYNET_JS_INTEGRATION_TEST_SERVER || defaultSkynetPortalUrl;
const client = new SkynetClient(portal);

const dataKey = "HelloWorld";

declare global {
  // eslint-disable-next-line @typescript-eslint/no-namespace
  namespace jest {
    interface Matchers<R> {
      toEqualPortalUrl(argument: string): R;
      toEqualUint8Array(argument: Uint8Array): R;
    }
  }
}

expect.extend({
  toEqualPortalUrl(received: string, argument: string) {
    // The received prefix, e.g. "https://" or "http://".
    const prefix = `${received.split("//", 1)[0]}//`;
    const expectedUrl = trimPrefix(argument, prefix);
    const receivedUrl = trimPrefix(received, prefix);

    // Support the case where we receive siasky.net while expecting eu-fin-1.siasky.net.
    if (!expectedUrl.endsWith(receivedUrl)) {
      return { pass: false, message: () => `expected ${received} to equal ${argument}` };
    }
    return { pass: true, message: () => `expected ${received} not to equal ${argument}` };
  },

  // source https://stackoverflow.com/a/60818105/6085242
  toEqualUint8Array(received: Uint8Array, argument: Uint8Array) {
    if (received.length !== argument.length) {
      return { pass: false, message: () => `expected ${received} to equal ${argument}` };
    }
    for (let i = 0; i < received.length; i++) {
      if (received[i] !== argument[i]) {
        return { pass: false, message: () => `expected ${received} to equal ${argument}` };
      }
    }
    return { pass: true, message: () => `expected ${received} not to equal ${argument}` };
  },
});

describe(`Integration test for portal '${portal}'`, () => {
  describe("initPortalUrl", () => {
    it("Calling initPortalUrl after providing a custom portal URL should have no effect", async () => {
      const portalUrl1 = await client.portalUrl();
      expect(portalUrl1).toEqual(portal);

      await client.initPortalUrl();

      const portalUrl2 = await client.portalUrl();
      expect(portalUrl2).toEqual(portal);
    });
  });

  describe("File API integration tests", () => {
    const userID = "89e5147864297b80f5ddf29711ba8c093e724213b0dcbefbc3860cc6d598cc35";
    const path = "snew.hns/asdf";

    it("Should get existing File API JSON data", async () => {
      const expected = { name: "testnames" };

      const { data: received } = await client.file.getJSON(userID, path);
      expect(received).toEqual(expect.objectContaining(expected));
    });

    it("Should get existing File API entry data", async () => {
      const expected = new Uint8Array([
        65, 65, 67, 116, 77, 77, 114, 101, 122, 76, 56, 82, 71, 102, 105, 98, 104, 67, 53, 79, 98, 120, 48, 83, 102, 69,
        106, 48, 77, 87, 108, 106, 95, 112, 55, 97, 95, 77, 107, 90, 85, 81, 45, 77, 57, 65,
      ]);

      const { data: received } = await client.file.getEntryData(userID, path);
      expect(received).toEqualUint8Array(expected);
    });

    it("getEntryData should return null for non-existent File API entry data", async () => {
      const { publicKey: userID } = genKeyPairAndSeed();
      const { data: received } = await client.file.getEntryData(userID, path);
      expect(received).toBeNull();
    });

    it("Should get an existing entry link for a user ID and path", async () => {
      const expected = `${uriSkynetPrefix}AQAKDRJbfAOOp3Vk8L-cjuY2d34E8OrEOy_PTsD0xCkYOQ`;

      const entryLink = await client.file.getEntryLink(userID, path);
      expect(entryLink).toEqual(expected);
    });
  });

  describe("Encrypted File API integration tests", () => {
    const userID = "4dfb9ce035e4e44711c1bb0a0901ce3adc2a928b122ee7b45df6ac47548646b0";
    // Path seed for "test.hns/encrypted".
    const pathSeed = "fe2c5148646532a442dd117efab3ff2a190336da506e363f80fb949513dab811";

    it("Should get existing encrypted JSON", async () => {
      const expectedJson = { message: "foo" };

      const { data } = await client.file.getJSONEncrypted(userID, pathSeed);

      expect(data).toEqual(expectedJson);
    });

    it("Should return null for inexistant encrypted JSON", async () => {
      const pathSeed = "a".repeat(64);

      const { data } = await client.file.getJSONEncrypted(userID, pathSeed);

      expect(data).toBeNull();
    });
  });

  describe("SkyDB end to end integration tests", () => {
    it("Should get existing SkyDB data", async () => {
      const publicKey = "89e5147864297b80f5ddf29711ba8c093e724213b0dcbefbc3860cc6d598cc35";
      const dataKey = "dataKey1";
      const expectedDataLink = `${uriSkynetPrefix}AACDPHoC2DCV_kLGUdpdRJr3CcxCmKadLGPi6OAMl7d48w`;
      const expectedData = { message: "hi there" };

      const { data: received, dataLink } = await client.db.getJSON(publicKey, dataKey);

      expect(expectedData).toEqual(received);
      expect(dataLink).toEqual(expectedDataLink);
    });

    it("Should get existing SkyDB data using entry link", async () => {
      const publicKey = "89e5147864297b80f5ddf29711ba8c093e724213b0dcbefbc3860cc6d598cc35";
      const dataKey = "dataKey3";
      const expectedJson = { message: "hi there!" };
      const expectedData = { _data: expectedJson };
      const expectedEntryLink = `${uriSkynetPrefix}AQAZ1R-KcL4NO_xIVf0q8B1ngPVd6ec-Pu54O0Cto387Nw`;
      const expectedDataLink = `${uriSkynetPrefix}AAAVyJktMuK-7WRCNUvYcYq7izvhCbgDLXlT4YgechblJw`;

      const entryLink = getEntryLink(publicKey, dataKey);
      expect(entryLink).toEqual(expectedEntryLink);

      const { data } = await client.getFileContent(entryLink);

      expect(data).toEqual(expect.objectContaining(expectedData));

      const { data: json, dataLink } = await client.db.getJSON(publicKey, dataKey);
      expect(dataLink).toEqual(expectedDataLink);
      expect(json).toEqual(expectedJson);
    });

    it("getRawBytes should perform a lookup but not a skylink GET if the cachedDataLink is a hit for existing data", async () => {
      const publicKey = "89e5147864297b80f5ddf29711ba8c093e724213b0dcbefbc3860cc6d598cc35";
      const dataKey = "dataKey3";
      const expectedDataLink = `${uriSkynetPrefix}AAAVyJktMuK-7WRCNUvYcYq7izvhCbgDLXlT4YgechblJw`;

      const { data: returnedData, dataLink } = await client.db.getRawBytes(publicKey, dataKey, {
        cachedDataLink: expectedDataLink,
      });
      expect(returnedData).toBeNull();
      expect(dataLink).toEqual(expectedDataLink);
    });

    it("Should get existing SkyDB data with unicode data key", async () => {
      const publicKey = "4a964fa1cb329d066aedcf7fc03a249eeea3cf2461811090b287daaaec37ab36";
      const dataKey = "dataKeyż";
      const expected = { message: "Hello" };

      const { data: received } = await client.db.getJSON(publicKey, dataKey);

      expect(expected).toEqual(received);
    });

    it("Should return null for an inexistent entry", async () => {
      const { publicKey } = genKeyPairAndSeed();

      // Try getting an inexistent entry.
      const { data, dataLink } = await client.db.getJSON(publicKey, "foo");
      expect(data).toBeNull();
      expect(dataLink).toBeNull();
    });

    it("Should set and get new entries", async () => {
      const { publicKey, privateKey } = genKeyPairAndSeed();
      const json = { data: "thisistext" };
      const json2 = { data: "foo2" };

      // Set the file in SkyDB.
      await client.db.setJSON(privateKey, dataKey, json);

      // Get the file in SkyDB.
      const { data, dataLink } = await client.db.getJSON(publicKey, dataKey);
      expect(data).toEqual(json);
      expect(dataLink).toBeTruthy();

      // Set the file again.
      await client.db.setJSON(privateKey, dataKey, json2);

      // Get the file again, should have been updated.
      const { data: data2, dataLink: dataLink2 } = await client.db.getJSON(publicKey, dataKey);
      expect(data2).toEqual(json2);
      expect(dataLink2).toBeTruthy();
    });

    // Regression test: Use some strange data keys that have failed in previous versions.
    const dataKeys = [".", "..", "http://localhost:8000/", ""];

    it.each(dataKeys)("Should set and get new entry with dataKey '%s'", async (dataKey) => {
      const { publicKey, privateKey } = genKeyPairAndSeed();
      const json = { data: "thisistext" };

      await client.db.setJSON(privateKey, dataKey, json);

      const { data, dataLink } = await client.db.getJSON(publicKey, dataKey);

      expect(data).toEqual(json);
      expect(dataLink).toBeTruthy();
    });

    it("Should be able to delete an existing entry", async () => {
      const { publicKey, privateKey } = genKeyPairAndSeed();
      const json = { data: "thisistext" };

      await client.db.setJSON(privateKey, dataKey, json);

      const { data, dataLink } = await client.db.getJSON(publicKey, dataKey);

      expect(data).toEqual(json);
      expect(dataLink).toBeTruthy();

      await client.db.deleteJSON(privateKey, dataKey);

      const { data: data2, dataLink: dataLink2 } = await client.db.getJSON(publicKey, dataKey);

      expect(data2).toBeNull();
      expect(dataLink2).toBeNull();
    });

    it("Should be able to set a new entry as deleted and then write over it", async () => {
      const { publicKey, privateKey } = genKeyPairAndSeed();

      await client.db.deleteJSON(privateKey, dataKey);

      // Get the entry link.
      const entryLink = getEntryLink(publicKey, dataKey);

      // Downloading the entry link should return a 404.
      // TODO: Should getFileContent return `null` on 404?
      try {
        await client.getFileContent(entryLink);
        throw new Error("getFileContent should not have succeeded");
      } catch (err) {
        expect((err as AxiosError).response?.status).toEqual(404);
      }

      // The SkyDB entry should be null.
      const { data, dataLink } = await client.db.getJSON(publicKey, dataKey);

      expect(data).toBeNull();
      expect(dataLink).toBeNull();

      // Write to the entry.
      const json = { data: "thisistext" };
      await client.db.setJSON(privateKey, dataKey, json);

      // The entry should be readable.

      const { data: data2, dataLink: dataLink2 } = await client.db.getJSON(publicKey, dataKey);

      expect(data2).toEqual(json);
      expect(dataLink2).toBeTruthy();
    });

    it("Should correctly set a data link", async () => {
      const { publicKey, privateKey } = genKeyPairAndSeed();
      const dataLink = "AAAVyJktMuK-7WRCNUvYcYq7izvhCbgDLXlT4YgechblJw";
      const dataLinkBytes = decodeSkylinkBase64(dataLink);

      await client.db.setDataLink(privateKey, dataKey, dataLink);

      const { entry: returnedEntry } = await client.registry.getEntry(publicKey, dataKey);
      expect(returnedEntry).not.toBeNull();
      expect(returnedEntry).toEqual(expect.objectContaining({}));

      // @ts-expect-error TS still thinks returnedEntry can be null
      expect(returnedEntry.data).toEqualUint8Array(dataLinkBytes);
    });

    it("Should correctly handle the hashedDataKeyHex option", async () => {
      const { publicKey, privateKey } = genKeyPairAndSeed();
      const dataKey = "test";
      const hashedDataKeyHex = toHexString(hashDataKey(dataKey));
      const json = { message: "foo" };

      // Set JSON using the hashed data key hex.
      await client.db.setJSON(privateKey, hashedDataKeyHex, json, { hashedDataKeyHex: true });

      // Get JSON using the original data key.
      const { data } = await client.db.getJSON(publicKey, dataKey, { hashedDataKeyHex: false });

      expect(data).toEqual(json);
    });
  });

  describe("Registry end to end integration tests", () => {
    const skylink = "AABRKCTb6z9d-C-Hre-daX4-VIB8L7eydmEr8XRphnS8jg";
    const data = stringToUint8ArrayUtf8(skylink);

    it("Should return null for an inexistent entry", async () => {
      const { publicKey } = genKeyPairAndSeed();

      // Try getting an inexistent entry.
      const { entry, signature } = await client.registry.getEntry(publicKey, "foo");

      expect(entry).toBeNull();
      expect(signature).toBeNull();
    });

    it("Should set and get string entries correctly", async () => {
      const { publicKey, privateKey } = genKeyPairAndSeed();

      const entry = {
        dataKey,
        data,
        revision: BigInt(0),
      };

      await client.registry.setEntry(privateKey, entry);

      const { entry: returnedEntry } = await client.registry.getEntry(publicKey, dataKey);
      expect(returnedEntry).not.toBeNull();

      expect(returnedEntry).toEqual(entry);
    });

    it("Should set and get unicode entries correctly", async () => {
      const { publicKey, privateKey } = genKeyPairAndSeed();

      const entry = {
        dataKey,
        data: stringToUint8ArrayUtf8("∂"),
        revision: BigInt(0),
      };

      await client.registry.setEntry(privateKey, entry);

      const { entry: returnedEntry } = await client.registry.getEntry(publicKey, dataKey);
      expect(returnedEntry).not.toBeNull();

      expect(returnedEntry).toEqual(entry);
    });

    it("Should set and get an entry with empty data correctly", async () => {
      const { publicKey, privateKey } = genKeyPairAndSeed();

      const entry = {
        dataKey,
        data: new Uint8Array(),
        revision: BigInt(0),
      };

      await client.registry.setEntry(privateKey, entry);

      const { entry: returnedEntry } = await client.registry.getEntry(publicKey, dataKey);
      expect(returnedEntry).not.toBeNull();

      expect(returnedEntry).toEqual(entry);
    });
  });

  describe("Upload and download end-to-end tests", () => {
    const fileData = "testing";
    const json = { key: "testdownload" };
    const plaintextType = "text/plain";
    const plaintextMetadata = {
      filename: dataKey,
      length: fileData.length,
      subfiles: {
        HelloWorld: { filename: dataKey, contenttype: plaintextType, len: fileData.length },
      },
    };

    it("Should get file content for an existing entry link of depth 1", async () => {
      const entryLink = "AQDwh1jnoZas9LaLHC_D4-2yP9XYDdZzNtz62H4Dww1jDA";
      const expectedDataLink = `${uriSkynetPrefix}XABvi7JtJbQSMAcDwnUnmp2FKDPjg8_tTTFP4BwMSxVdEg`;

      const { skylink } = await client.getFileContent(entryLink);
      expect(skylink).toEqual(expectedDataLink);
    });

    it("Should get file content for an existing entry link of depth 2", async () => {
      const entryLinkBase32 = "0400mgds8arrfnu8e6b0sde9fbkmh4nl2etvun55m0fvidudsb7bk78";
      const entryLink = convertSkylinkToBase64(entryLinkBase32);
      const expectedDataLink = `${uriSkynetPrefix}EAAFgq17B-MKsi0ARYKUMmf9vxbZlDpZkA6EaVBCG4YBAQ`;

      const { skylink } = await client.getFileContent(entryLink);
      expect(skylink).toEqual(expectedDataLink);
    });

    it("Should upload and download directories", async () => {
      const directory = {
        "i-am-not/file1.jpeg": new File(["foo1"], "i-am-not/file1.jpeg"),
        "i-am-not/file2.jpeg": new File(["foo2"], "i-am-not/file2.jpeg"),
        "i-am-not/me-neither/file3.jpeg": new File(["foo3"], "i-am-not/me-neither/file3.jpeg"),
      };
      const dirname = "dirname";
      const dirType = "application/zip";

      const { skylink } = await client.uploadDirectory(directory, dirname);
      expect(skylink).not.toEqual("");

      // Get file content and check returned values.

      const resp = await client.getFileContent(skylink);
      const { data, contentType, portalUrl, skylink: returnedSkylink } = resp;
      expect(data).toEqual(expect.any(String));
      expect(contentType).toEqual(dirType);
      expect(portalUrl).toEqualPortalUrl(portal);
      expect(skylink).toEqual(returnedSkylink);
    });

    it("Custom filenames should take effect", async () => {
      const customFilename = "asdf!!";

      // Upload the data with a custom filename.

      const file = new File([fileData], dataKey);
      const { skylink } = await client.uploadFile(file, { customFilename });
      expect(skylink).not.toEqual("");

      // Get file metadata and check filename.

      const { metadata } = await client.getMetadata(skylink);
      expect(metadata).toEqual(expect.objectContaining({ filename: customFilename }));
    });

    it("Should get plaintext file contents", async () => {
      // Upload the data to acquire its skylink.

      const file = new File([fileData], dataKey, { type: plaintextType });
      const { skylink } = await client.uploadFile(file);
      expect(skylink).not.toEqual("");

      // Get file content and check returned values.

      const { data, contentType, portalUrl, skylink: returnedSkylink } = await client.getFileContent(skylink);
      expect(data).toEqual(fileData);
      expect(contentType).toEqual("text/plain");
      expect(portalUrl).toEqualPortalUrl(portal);
      expect(skylink).toEqual(returnedSkylink);
    });

    it("Should get plaintext file metadata", async () => {
      // Upload the data to acquire its skylink.

      const file = new File([fileData], dataKey, { type: plaintextType });
      const { skylink } = await client.uploadFile(file);
      expect(skylink).not.toEqual("");

      // Get file metadata and check returned values.

      const { metadata, portalUrl, skylink: returnedSkylink } = await client.getMetadata(skylink);

      expect(metadata).toEqual(plaintextMetadata);
      expect(portalUrl).toEqualPortalUrl(portal);
      expect(skylink).toEqual(returnedSkylink);
    });

    it("Should get JSON file contents", async () => {
      // Upload the data to acquire its skylink.
      const file = new File([JSON.stringify(json)], dataKey, { type: "application/json" });
      const { skylink } = await client.uploadFile(file);

      const { data, contentType } = await client.getFileContent(skylink);
      expect(data).toEqual(expect.any(Object));
      expect(data).toEqual(json);
      expect(contentType).toEqual("application/json");
    });

    it("Should get file contents when content type is not specified but inferred from filename", async () => {
      // Upload the data to acquire its skylink. Content type is inferred from filename.

      const file = new File([JSON.stringify(json)], `${dataKey}.json`);
      const { skylink } = await client.uploadFile(file);
      expect(skylink).not.toEqual("");

      // Get file content and check returned values.

      const { data, contentType } = await client.getFileContent(skylink);

      expect(data).toEqual(expect.any(Object));
      expect(data).toEqual(json);
      expect(contentType).toEqual("application/json");
    });

    it("Should get file contents when content type is not specified", async () => {
      // Upload the data to acquire its skylink. Don't specify a content type.

      const file = new File([JSON.stringify(json)], dataKey);
      const { skylink } = await client.uploadFile(file);
      expect(skylink).not.toEqual("");

      // Get file content and check returned values.

      const { data, contentType } = await client.getFileContent(skylink);

      expect(data).toEqual(expect.any(Object));
      expect(data).toEqual(json);
      expect(contentType).toEqual("application/octet-stream");
    });

    it("Should upload and download a 0-byte file", async () => {
      const onProgress = (progress: number) => {
        expect(progress).toEqual(1);
      };

      const file = new File([""], dataKey);
      expect(file.size).toEqual(0);
      const { skylink } = await client.uploadFile(file, { onUploadProgress: onProgress });
      expect(skylink).not.toEqual("");

      // Get file content and check returned values.
      const { data } = await client.getFileContent(skylink, { onDownloadProgress: onProgress });

      expect(data).toEqual("");
    });

    it("Should upload and download a 1-byte file", async () => {
      const filedata = "a";
      const onProgress = (progress: number) => {
        expect(progress).toBeLessThanOrEqual(1);
      };

      const file = new File([filedata], dataKey);
      expect(file.size).toEqual(filedata.length);
      const { skylink } = await client.uploadFile(file, { onUploadProgress: onProgress });
      expect(skylink).not.toEqual("");

      // Get file content and check returned values.
      const { data } = await client.getFileContent(skylink, { onDownloadProgress: onProgress });

      expect(data).toEqual(filedata);
    });
  });

  describe("pinSkylink", () => {
    const fileData = "testing";

    it("Should call the actual pin endpoint and get the skylink from the headers", async () => {
      // Upload the data to acquire its skylink.

      const file = new File([fileData], dataKey);
      const { skylink } = await client.uploadFile(file);
      expect(skylink).not.toEqual("");

      const { skylink: skylink2 } = await client.pinSkylink(skylink);

      expect(skylink2).toEqual(skylink);
    });
  });

  describe("resolveHns", () => {
    it("Should resolve an HNS name with an underlying skyns link to a skylink", async () => {
      // Use an HNS we own that we don't plan on changing soon.
      const domain = "mayonnaise";
      const expectedEntryLink = `${uriSkynetPrefix}AQDwh1jnoZas9LaLHC_D4-2yP9XYDdZzNtz62H4Dww1jDA`;
      const dataKey = "43c8a9b01609544ab152dad397afc3b56c1518eb546750dbc6cad5944fec0292";
      const publicKey = "cbf97df45c9f166e893e164be714a4aee840d3a421f66e52f6b9e2a5009cfabc";
      const expectedData = {
        registry: {
          publickey: `ed25519:${publicKey}`,
          datakey: dataKey,
        },
      };

      const { data, skylink } = await client.resolveHns(domain);

      expect(skylink).toEqual(expectedEntryLink);
      expect(data).toEqual(expectedData);
    });
  });
});<|MERGE_RESOLUTION|>--- conflicted
+++ resolved
@@ -1,9 +1,6 @@
-<<<<<<< HEAD
+import { AxiosError } from "axios";
+
 import { getEntryLink, genKeyPairAndSeed, SkynetClient } from "./index";
-
-=======
-import { AxiosError } from "axios";
->>>>>>> 4b6d0590
 import { hashDataKey } from "./crypto";
 import { decodeSkylinkBase64 } from "./utils/encoding";
 import { stringToUint8ArrayUtf8, toHexString, trimPrefix } from "./utils/string";
