import { AxiosResponse, ResponseType } from "axios";
import { toByteArray } from "base64-js";
import { sign } from "tweetnacl";

import { SkynetClient } from "./client";
import { hashRegistryEntry, PUBLIC_KEY_LENGTH, SIGNATURE_LENGTH } from "./crypto";
import { getEntryLink } from "./registry";
import { JsonData } from "./skydb";
import { convertSkylinkToBase32, formatSkylink } from "./skylink/format";
import { parseSkylink } from "./skylink/parse";
<<<<<<< HEAD
import { isSkylinkV1 } from "./skylink/sia";
import { encodeSkylinkBase64 } from "./utils/encoding";
import { BaseCustomOptions, defaultBaseOptions } from "./utils/options";
import { hexToUint8Array, toHexString, trimUriPrefix } from "./utils/string";
import { addSubdomain, addUrlQuery, makeUrl, uriHandshakePrefix, uriSkynetPrefix } from "./utils/url";
import {
  throwValidationError,
  validateObject,
  validateOptionalObject,
  validateSkylinkString,
  validateString,
  validateUint8ArrayLen,
} from "./utils/validation";
=======
import { trimUriPrefix } from "./utils/string";
import { BaseCustomOptions, DEFAULT_BASE_OPTIONS } from "./utils/options";
import { addSubdomain, addUrlQuery, makeUrl, URI_HANDSHAKE_PREFIX } from "./utils/url";
import { throwValidationError, validateObject, validateOptionalObject, validateString } from "./utils/validation";
>>>>>>> c4b5e12a

/**
 * Custom download options.
 *
 * @property [endpointDownload] - The relative URL path of the portal endpoint to contact.
 * @property [download=false] - Indicates to `getSkylinkUrl` whether the file should be downloaded (true) or opened in the browser (false). `downloadFile` and `openFile` override this value.
 * @property [path] - A path to append to the skylink, e.g. `dir1/dir2/file`. A Unix-style path is expected. Each path component will be URL-encoded.
 * @property [range] - The Range request header to set for the download. Not applicable for in-borwser downloads.
 * @property [responseType] - The response type.
 * @property [subdomain=false] - Whether to return the final skylink in subdomain format.
 */
export type CustomDownloadOptions = BaseCustomOptions & {
  endpointDownload?: string;
  download?: boolean;
  path?: string;
  range?: string;
  responseType?: ResponseType;
  subdomain?: boolean;
};

/**
 * Custom HNS download options.
 *
 * @property [endpointDownloadHns] - The relative URL path of the portal endpoint to contact.
 * @property [hnsSubdomain="hns"] - The name of the hns subdomain on the portal.
 */
export type CustomHnsDownloadOptions = CustomDownloadOptions & {
  endpointDownloadHns?: string;
  hnsSubdomain?: string;
};

export type CustomGetMetadataOptions = BaseCustomOptions & {
  endpointGetMetadata?: string;
  // TODO: Add subdomain option.
};

export type CustomHnsResolveOptions = BaseCustomOptions & {
  endpointResolveHns?: string;
};

/**
 * The response for a get file content request.
 *
 * @property data - The returned file content. Its type is stored in contentType.
 * @property contentType - The type of the content.
 * @property portalUrl - The URL of the portal.
 * @property skylink - 46-character skylink.
 */
export type GetFileContentResponse<T = unknown> = {
  data: T;
  contentType: string;
  portalUrl: string;
  skylink: string;
};

/**
 * The response for a get metadata request.
 *
 * @property metadata - The metadata in JSON format.
 * @property portalUrl - The URL of the portal.
 * @property skylink - 46-character skylink.
 */
export type GetMetadataResponse = {
  metadata: Record<string, unknown>;
  portalUrl: string;
  skylink: string;
};

/**
 * The response for a resolve HNS request.
 *
 * @property skylink - 46-character skylink.
 */
export type ResolveHnsResponse = {
  data: JsonData;
  skylink: string;
};

export const DEFAULT_DOWNLOAD_OPTIONS = {
  ...DEFAULT_BASE_OPTIONS,
  endpointDownload: "/",
  download: false,
  path: undefined,
  range: undefined,
  responseType: undefined,
  subdomain: false,
};

const DEFAULT_GET_METADATA_OPTIONS = {
  ...DEFAULT_BASE_OPTIONS,
  endpointGetMetadata: "/skynet/metadata",
};

const DEFAULT_DOWNLOAD_HNS_OPTIONS = {
  ...DEFAULT_DOWNLOAD_OPTIONS,
  endpointDownloadHns: "hns",
  hnsSubdomain: "hns",
  // Default to subdomain format for HNS URLs.
  subdomain: true,
};

const DEFAULT_RESOLVE_HNS_OPTIONS = {
  ...DEFAULT_BASE_OPTIONS,
  endpointResolveHns: "hnsres",
};

/**
 * Initiates a download of the content of the skylink within the browser.
 *
 * @param this - SkynetClient
 * @param skylinkUrl - 46-character skylink, or a valid skylink URL. Can be followed by a path. Note that the skylink will not be encoded, so if your path might contain special characters, consider using `customOptions.path`.
 * @param [customOptions] - Additional settings that can optionally be set.
 * @param [customOptions.endpointDownload="/"] - The relative URL path of the portal endpoint to contact.
 * @returns - The full URL that was used.
 * @throws - Will throw if the skylinkUrl does not contain a skylink or if the path option is not a string.
 */
export async function downloadFile(
  this: SkynetClient,
  skylinkUrl: string,
  customOptions?: CustomDownloadOptions
): Promise<string> {
  // Validation is done in `getSkylinkUrl`.

  const opts = { ...DEFAULT_DOWNLOAD_OPTIONS, ...this.customOptions, ...customOptions, download: true };

  const url = await this.getSkylinkUrl(skylinkUrl, opts);

  // Download the url.
  window.location.assign(url);

  return url;
}

/**
 * Initiates a download of the content of the skylink at the Handshake domain.
 *
 * @param this - SkynetClient
 * @param domain - Handshake domain.
 * @param [customOptions] - Additional settings that can optionally be set.
 * @param [customOptions.endpointDownloadHns="/hns"] - The relative URL path of the portal endpoint to contact.
 * @returns - The full URL that was used.
 * @throws - Will throw if the input domain is not a string.
 */
export async function downloadFileHns(
  this: SkynetClient,
  domain: string,
  customOptions?: CustomDownloadOptions
): Promise<string> {
  // Validation is done in `getHnsUrl`.

  const opts = { ...DEFAULT_DOWNLOAD_HNS_OPTIONS, ...this.customOptions, ...customOptions, download: true };

  const url = await this.getHnsUrl(domain, opts);

  // Download the url.
  window.location.assign(url);

  return url;
}

/**
 * Constructs the full URL for the given skylink.
 *
 * @param this - SkynetClient
 * @param skylinkUrl - Skylink string. See `downloadFile`.
 * @param [customOptions] - Additional settings that can optionally be set.
 * @param [customOptions.endpointDownload="/"] - The relative URL path of the portal endpoint to contact.
 * @returns - The full URL for the skylink.
 * @throws - Will throw if the skylinkUrl does not contain a skylink or if the path option is not a string.
 */
export async function getSkylinkUrl(
  this: SkynetClient,
  skylinkUrl: string,
  customOptions?: CustomDownloadOptions
): Promise<string> {
  // Validation is done in `getSkylinkUrlForPortal`.

  const opts = { ...DEFAULT_DOWNLOAD_OPTIONS, ...this.customOptions, ...customOptions };

  const portalUrl = await this.portalUrl();

  return getSkylinkUrlForPortal(portalUrl, skylinkUrl, opts);
}

/**
 * Gets the skylink URL without an initialized client.
 *
 * @param portalUrl - The portal URL.
 * @param skylinkUrl - Skylink string. See `downloadFile`.
 * @param [customOptions] - Additional settings that can optionally be set.
 * @param [customOptions.endpointDownload="/"] - The relative URL path of the portal endpoint.
 * @returns - The full URL for the skylink.
 * @throws - Will throw if the skylinkUrl does not contain a skylink or if the path option is not a string.
 */
export function getSkylinkUrlForPortal(
  portalUrl: string,
  skylinkUrl: string,
  customOptions?: CustomDownloadOptions
): string {
  validateString("portalUrl", portalUrl, "parameter");
  validateString("skylinkUrl", skylinkUrl, "parameter");
  validateOptionalObject("customOptions", customOptions, "parameter", DEFAULT_DOWNLOAD_OPTIONS);

  const opts = { ...DEFAULT_DOWNLOAD_OPTIONS, ...customOptions };

  const query: Record<string, unknown> = {};
  if (opts.download) {
    // Set the "attachment" parameter.
    query.attachment = true;
  }

  // URL-encode the path.
  let path = "";
  if (opts.path) {
    if (typeof opts.path !== "string") {
      throw new Error(`opts.path has to be a string, ${typeof opts.path} provided`);
    }

    // Encode each element of the path separately and join them.
    //
    // Don't use encodeURI because it does not encode characters such as '?'
    // etc. These are allowed as filenames on Skynet and should be encoded so
    // they are not treated as URL separators.
    path = opts.path
      .split("/")
      .map((element: string) => encodeURIComponent(element))
      .join("/");
  }

  let url;
  if (opts.subdomain) {
    // The caller wants to use a URL with the skylink as a base32 subdomain.
    //
    // Get the path from the skylink. Use the empty string if not found.
    const skylinkPath = parseSkylink(skylinkUrl, { onlyPath: true }) ?? "";
    // Get just the skylink.
    let skylink = parseSkylink(skylinkUrl);
    if (skylink === null) {
      throw new Error(`Could not get skylink out of input '${skylinkUrl}'`);
    }
    // Convert the skylink (without the path) to base32.
    skylink = convertSkylinkToBase32(skylink);
    url = addSubdomain(portalUrl, skylink);
    url = makeUrl(url, skylinkPath, path);
  } else {
    // Get the skylink including the path.
    const skylink = parseSkylink(skylinkUrl, { includePath: true });
    if (skylink === null) {
      throw new Error(`Could not get skylink with path out of input '${skylinkUrl}'`);
    }
    // Add additional path if passed in.
    url = makeUrl(portalUrl, opts.endpointDownload, skylink);
    url = makeUrl(url, path);
  }

  return addUrlQuery(url, query);
}

/**
 * Constructs the full URL for the given HNS domain.
 *
 * @param this - SkynetClient
 * @param domain - Handshake domain.
 * @param [customOptions={}] - Additional settings that can optionally be set.
 * @param [customOptions.endpointDownloadHns="/hns"] - The relative URL path of the portal endpoint to contact.
 * @returns - The full URL for the HNS domain.
 * @throws - Will throw if the input domain is not a string.
 */
export async function getHnsUrl(
  this: SkynetClient,
  domain: string,
  customOptions?: CustomHnsDownloadOptions
): Promise<string> {
  validateString("domain", domain, "parameter");
  validateOptionalObject("customOptions", customOptions, "parameter", DEFAULT_DOWNLOAD_HNS_OPTIONS);

  const opts = { ...DEFAULT_DOWNLOAD_HNS_OPTIONS, ...this.customOptions, ...customOptions };

  const query: Record<string, unknown> = {};
  if (opts.download) {
    query.attachment = true;
  }

  domain = trimUriPrefix(domain, URI_HANDSHAKE_PREFIX);
  const portalUrl = await this.portalUrl();
  const url = opts.subdomain
    ? addSubdomain(addSubdomain(portalUrl, opts.hnsSubdomain), domain)
    : makeUrl(portalUrl, opts.endpointDownloadHns, domain);

  return addUrlQuery(url, query);
}

/**
 * Constructs the full URL for the resolver for the given HNS domain.
 *
 * @param this - SkynetClient
 * @param domain - Handshake domain.
 * @param [customOptions={}] - Additional settings that can optionally be set.
 * @param [customOptions.endpointResolveHns="/hnsres"] - The relative URL path of the portal endpoint to contact.
 * @returns - The full URL for the resolver for the HNS domain.
 * @throws - Will throw if the input domain is not a string.
 */
export async function getHnsresUrl(
  this: SkynetClient,
  domain: string,
  customOptions?: CustomHnsResolveOptions
): Promise<string> {
  validateString("domain", domain, "parameter");
  validateOptionalObject("customOptions", customOptions, "parameter", DEFAULT_RESOLVE_HNS_OPTIONS);

  const opts = { ...DEFAULT_RESOLVE_HNS_OPTIONS, ...this.customOptions, ...customOptions };

  domain = trimUriPrefix(domain, URI_HANDSHAKE_PREFIX);
  const portalUrl = await this.portalUrl();

  return makeUrl(portalUrl, opts.endpointResolveHns, domain);
}

/**
 * Gets only the metadata for the given skylink without the contents.
 *
 * @param this - SkynetClient
 * @param skylinkUrl - Skylink string. See `downloadFile`.
 * @param [customOptions] - Additional settings that can optionally be set. See `downloadFile` for the full list.
 * @param [customOptions.endpointGetMetadata="/"] - The relative URL path of the portal endpoint to contact.
 * @returns - The metadata in JSON format. Empty if no metadata was found.
 * @throws - Will throw if the skylinkUrl does not contain a skylink or if the path option is not a string.
 */
export async function getMetadata(
  this: SkynetClient,
  skylinkUrl: string,
  customOptions?: CustomGetMetadataOptions
): Promise<GetMetadataResponse> {
  validateOptionalObject("customOptions", customOptions, "parameter", DEFAULT_GET_METADATA_OPTIONS);
  // Rest of validation is done in `getSkylinkUrl`.

  const opts = { ...DEFAULT_GET_METADATA_OPTIONS, ...this.customOptions, ...customOptions };

  // Don't include the path for now since the endpoint doesn't support it.
  const path = parseSkylink(skylinkUrl, { onlyPath: true });
  if (path) {
    throw new Error("Skylink string should not contain a path");
  }
  const getSkylinkUrlOpts = { endpointDownload: opts.endpointGetMetadata };
  const url = await this.getSkylinkUrl(skylinkUrl, getSkylinkUrlOpts);

  const response = await this.executeRequest({
    ...opts,
    endpointPath: opts.endpointGetMetadata,
    method: "GET",
    url,
  });

  // TODO: Pass subdomain option.
  const inputSkylink = parseSkylink(skylinkUrl);
  validateGetMetadataResponse(response, inputSkylink as string);

  const metadata = response.data;

  // TODO: Don't default to "". Currently doing it because sthe header is sometimes erroneously missing.
  const portalUrl = response.headers["skynet-portal-api"] ?? "";
  const skylink = formatSkylink(response.headers["skynet-skylink"]);

  return { metadata, portalUrl, skylink };
}

/**
 * Gets the contents of the file at the given skylink.
 *
 * @param this - SkynetClient
 * @param skylinkUrl - Skylink string. See `downloadFile`.
 * @param [customOptions] - Additional settings that can optionally be set.
 * @param [customOptions.endpointDownload="/"] - The relative URL path of the portal endpoint to contact.
 * @returns - An object containing the data of the file, the content-type, metadata, and the file's skylink.
 * @throws - Will throw if the skylinkUrl does not contain a skylink or if the path option is not a string.
 */
export async function getFileContent<T = unknown>(
  this: SkynetClient,
  skylinkUrl: string,
  customOptions?: CustomDownloadOptions
): Promise<GetFileContentResponse<T>> {
  // Validation is done in `getSkylinkUrl`.

  const opts = { ...DEFAULT_DOWNLOAD_OPTIONS, ...this.customOptions, ...customOptions };

  const url = await this.getSkylinkUrl(skylinkUrl, opts);

  return this.getFileContentRequest<T>(url, opts);
}

/**
 * Gets the contents of the file at the given Handshake domain.
 *
 * @param this - SkynetClient
 * @param domain - Handshake domain.
 * @param [customOptions] - Additional settings that can optionally be set.
 * @param [customOptions.endpointDownloadHns="/hns"] - The relative URL path of the portal endpoint to contact.
 * @returns - An object containing the data of the file, the content-type, metadata, and the file's skylink.
 * @throws - Will throw if the domain does not contain a skylink.
 */
export async function getFileContentHns<T = unknown>(
  this: SkynetClient,
  domain: string,
  customOptions?: CustomHnsDownloadOptions
): Promise<GetFileContentResponse<T>> {
  // Validation is done in `getHnsUrl`.

  const opts = { ...DEFAULT_DOWNLOAD_HNS_OPTIONS, ...this.customOptions, ...customOptions };

  const url = await this.getHnsUrl(domain, opts);

  return this.getFileContentRequest<T>(url, opts);
}

/**
 * Does a GET request of the skylink, returning the data property of the response.
 *
 * @param this - SkynetClient
 * @param url - URL.
 * @param [customOptions] - Additional settings that can optionally be set.
 * @returns - An object containing the data of the file, the content-type, metadata, and the file's skylink.
 * @throws - Will throw if the request does not succeed or the response is missing data.
 */
export async function getFileContentRequest<T = unknown>(
  this: SkynetClient,
  url: string,
  customOptions?: CustomDownloadOptions
): Promise<GetFileContentResponse<T>> {
  // Not publicly available, don't validate input.

  const opts = { ...DEFAULT_DOWNLOAD_OPTIONS, ...this.customOptions, ...customOptions };

  const headers = opts.range ? { Range: opts.range } : undefined;

  // GET request the data at the skylink.
  const response = await this.executeRequest({
    ...opts,
    endpointPath: opts.endpointDownload,
    method: "get",
    url,
    headers,
  });

  const inputSkylink = parseSkylink(url);
  // The input skylink will be null for HNS URLs.
  //
  // TODO: Should we validate the registry proof when making GET requests to HNS
  // domains? It would require an additional call to resolveHns (including a
  // network request) to get the skylink for the HNS domain.
  validateGetFileContentResponse(response, inputSkylink);

  const data = response.data;

  const contentType = response.headers["content-type"];
  // TODO: Don't default to "". Currently doing it because sthe header is sometimes erroneously missing.
  const portalUrl = response.headers["skynet-portal-api"] ?? "";
  const skylink = formatSkylink(response.headers["skynet-skylink"]);

  return { data, contentType, portalUrl, skylink };
}

/**
 * Opens the content of the skylink within the browser.
 *
 * @param this - SkynetClient
 * @param skylinkUrl - Skylink string. See `downloadFile`.
 * @param [customOptions] - Additional settings that can optionally be set. See `downloadFile` for the full list.
 * @param [customOptions.endpointDownload="/"] - The relative URL path of the portal endpoint to contact.
 * @returns - The full URL that was used.
 * @throws - Will throw if the skylinkUrl does not contain a skylink or if the path option is not a string.
 */
export async function openFile(
  this: SkynetClient,
  skylinkUrl: string,
  customOptions?: CustomDownloadOptions
): Promise<string> {
  // Validation is done in `getSkylinkUrl`.

  const opts = { ...DEFAULT_DOWNLOAD_OPTIONS, ...this.customOptions, ...customOptions };

  const url = await this.getSkylinkUrl(skylinkUrl, opts);

  window.open(url, "_blank");

  return url;
}

/**
 * Opens the content of the skylink from the given Handshake domain within the browser.
 *
 * @param this - SkynetClient
 * @param domain - Handshake domain.
 * @param [customOptions] - Additional settings that can optionally be set. See `downloadFileHns` for the full list.
 * @param [customOptions.endpointDownloadHns="/hns"] - The relative URL path of the portal endpoint to contact.
 * @returns - The full URL that was used.
 * @throws - Will throw if the input domain is not a string.
 */
export async function openFileHns(
  this: SkynetClient,
  domain: string,
  customOptions?: CustomHnsDownloadOptions
): Promise<string> {
  // Validation is done in `getHnsUrl`.

  const opts = { ...DEFAULT_DOWNLOAD_HNS_OPTIONS, ...this.customOptions, ...customOptions };

  const url = await this.getHnsUrl(domain, opts);

  // Open the url in a new tab.
  window.open(url, "_blank");

  return url;
}

/**
 * Resolves the given HNS domain to its skylink and returns it and the raw data.
 *
 * @param this - SkynetClient
 * @param domain - Handshake resolver domain.
 * @param [customOptions={}] - Additional settings that can optionally be set.
 * @param [customOptions.endpointResolveHns="/hnsres"] - The relative URL path of the portal endpoint to contact.
 * @returns - The raw data and corresponding skylink.
 * @throws - Will throw if the input domain is not a string.
 */
export async function resolveHns(
  this: SkynetClient,
  domain: string,
  customOptions?: CustomHnsResolveOptions
): Promise<ResolveHnsResponse> {
  // Validation is done in `getHnsresUrl`.

  const opts = { ...DEFAULT_RESOLVE_HNS_OPTIONS, ...this.customOptions, ...customOptions };

  const url = await this.getHnsresUrl(domain, opts);

  // Get the txt record from the hnsres domain on the portal.
  const response = await this.executeRequest({
    ...opts,
    endpointPath: opts.endpointResolveHns,
    method: "get",
    url,
  });

  validateResolveHnsResponse(response);

  if (response.data.skylink) {
    return { data: response.data, skylink: response.data.skylink };
  } else {
    // We got a registry entry instead of a skylink, so get the entry link.
    const entryLink = getEntryLink(response.data.registry.publickey, response.data.registry.datakey, {
      hashedDataKeyHex: true,
    });
    return { data: response.data, skylink: entryLink };
  }
}

/**
 * Validates the response from getFileContent.
 *
 * @param response - The Axios response.
 * @param inputSkylink - The input skylink, required to validate the proof.
 * @throws - Will throw if the response does not contain the expected fields.
 */
function validateGetFileContentResponse(response: AxiosResponse, inputSkylink: string | null): void {
  try {
    if (!response.data) {
      throw new Error("'response.data' field missing");
    }
    if (!response.headers) {
      throw new Error("'response.headers' field missing");
    }

    const contentType = response.headers["content-type"];
    if (!contentType) {
      throw new Error("'content-type' header missing");
    }
    validateString(`response.headers["content-type"]`, contentType, "getMetadata response header");

    // TODO: Reinstate this check.
    // const portalUrl = response.headers["skynet-portal-api"];
    // if (!portalUrl) {
    //   throw new Error("'skynet-portal-api' header missing");
    // }
    // validateString(`response.headers["skynet-portal-api"]`, portalUrl, "getMetadata response header");

    const skylink = response.headers["skynet-skylink"];
    if (!skylink) {
      throw new Error("'skynet-skylink' header missing");
    }
    validateSkylinkString(`response.headers["skynet-skylink"]`, skylink, "getMetadata response header");

    // console.log(response.headers);
    const proof = response.headers["skynet-proof"];
    // const proof = JSON.stringify([{"data":"01005450d146bc5dbad49baf0998c405020b75f07552a566696b8b4bc30a3eff3663","revision":2,"datakey":"8b310799b1b4c99c313642cb8a6bb57506e98eb1b7b03a6d42b7cc0b9d416785","publickey":{"algorithm":"ed25519","key":"53DNDyWI0DL+SKc9rdPHG0Gbl9Q6cQTE/6TjDu++ujg="},"signature":"3820b2f20bc52d02eeafa32c554792d93be4af67d2df20aa8a6585b9896595e68fa51c30d10a18598688c184c46dc767b20f5e2b3cb93b7083fe5eb35f208003","type":1},{"data":"10000582ad7b07e30ab22d004582943267fdbf16d9943a59900e846950421b860101","revision":2,"datakey":"7a7697234d7ce99e7672fb8765b3697bbd22b0531e3d5b738325c7c7e4f2ad6e","publickey":{"algorithm":"ed25519","key":"/tclMcIMtXlaE+TKtP4Cbo1p38A5dCSiCDMBIsNrhko="},"signature":"cbadf0c7210670768ff66edf53c45a0af88b14511616a922e22fdc0de045c9a17d0ba7d99315a632b2c350ccc94ce67d8da0ec69bc9fd922db2113ca14882704","type":1}]);
    // const proof = JSON.stringify([{"data":"5c006f8bb26d25b412300703c275279a9d852833e383cfed4d314fe01c0c4b155d12","revision":0,"datakey":"43c8a9b01609544ab152dad397afc3b56c1518eb546750dbc6cad5944fec0292","publickey":{"algorithm":"ed25519","key":"y/l99FyfFm6JPhZL5xSkruhA06Qh9m5S9rnipQCc+rw="},"signature":"5a1437508eedb6f5352d7f744693908a91bb05c01370ce4743de9c25f761b4e87760b8172448c073a4ddd9d58d1a2bf978b3227e57e4fa8cbe830a2353be2207","type":1}]);
    // console.log(`proof: ${proof}`);
    if (inputSkylink !== null) {
      validateRegistryProof(inputSkylink, skylink, proof);
    }
  } catch (err) {
    throw new Error(
      `File content response invalid despite a successful request. Please try again and report this issue to the devs if it persists. ${err}`
    );
  }
}

/**
 * Validates the response from getMetadata.
 *
 * @param response - The Axios response.
 * @param inputSkylink - The input skylink, required to validate the proof.
 * @throws - Will throw if the response does not contain the expected fields.
 */
function validateGetMetadataResponse(response: AxiosResponse, inputSkylink: string): void {
  try {
    if (!response.data) {
      throw new Error("'response.data' field missing");
    }
    if (!response.headers) {
      throw new Error("'response.headers' field missing");
    }

    // TODO: Reinstate this check.
    // const portalUrl = response.headers["skynet-portal-api"];
    // if (!portalUrl) {
    //   throw new Error("'skynet-portal-api' header missing");
    // }
    // validateString(`response.headers["skynet-portal-api"]`, portalUrl, "getMetadata response header");

    const skylink = response.headers["skynet-skylink"];
    if (!skylink) {
      throw new Error("'skynet-skylink' header missing");
    }
    validateSkylinkString(`response.headers["skynet-skylink"]`, skylink, "getMetadata response header");

    validateRegistryProof(inputSkylink, skylink, response.headers["skynet-proof"]);
  } catch (err) {
    throw new Error(
      `Metadata response invalid despite a successful request. Please try again and report this issue to the devs if it persists. ${err}`
    );
  }
}

/**
 * Validates the response from resolveHns.
 *
 * @param response - The Axios response.
 * @throws - Will throw if the response contains an unexpected format.
 */
function validateResolveHnsResponse(response: AxiosResponse): void {
  try {
    if (!response.data) {
      throw new Error("'response.data' field missing");
    }

    if (response.data.skylink) {
      // Skylink response.
      validateSkylinkString("response.data.skylink", response.data.skylink, "resolveHns response field");
    } else if (response.data.registry) {
      // Registry entry response.
      validateObject("response.data.registry", response.data.registry, "resolveHns response field");
      validateString("response.data.registry.publickey", response.data.registry.publickey, "resolveHns response field");
      validateString("response.data.registry.datakey", response.data.registry.datakey, "resolveHns response field");
    } else {
      // Invalid response.
      throwValidationError(
        "response.data",
        response.data,
        "response data object",
        "object containing skylink or registry field"
      );
    }
  } catch (err) {
    throw new Error(
      `Did not get a complete resolve HNS response despite a successful request. Please try again and report this issue to the devs if it persists. ${err}`
    );
  }
}

/**
 * Validates the registry proof.
 *
 * @param inputSkylink - The input skylink, required to validate the proof.
 * @param dataLink - The returned data link.
 * @param proof - The returned proof.
 * @throws - Will throw if the registry proof header is not present, empty when it shouldn't be, or fails to verify.
 */
function validateRegistryProof(inputSkylink: string, dataLink: string, proof?: string): void {
  let proofArray = [];
  if (proof) {
    // TODO: skyd currently omits the header if the array is empty, but in the future we should assert the header is always present
    proofArray = JSON.parse(proof);
    if (!proofArray) {
      throw new Error("Could not parse 'skynet-proof' header as JSON");
    }
  }

  if (isSkylinkV1(inputSkylink)) {
    if (inputSkylink !== dataLink) {
      throw new Error("Expected returned skylink to be the same as input data link");
    }
    // If input skylink is not an entry link, no proof should be present.
    if (proofArray.length > 0) {
      throw new Error("Expected 'skynet-proof' header to be empty for data link");
    }
    return;
  } else {
    if (inputSkylink === dataLink) {
      // Input skylink is entry link and returned skylink is the same.
      throw new Error("Expected returned skylink to be different from input entry link");
    }
    if (proofArray.length === 0) {
      // Input skylink is entry link but registry proof is empty.
      throw new Error("Expected 'skynet-proof' header not to be empty for entry link");
    }
  }

  // Verify the registry proof.
  let lastSkylink = inputSkylink;
  for (const entry of proofArray) {
    const publicKey = entry.publickey.key;
    const publicKeyBytes = toByteArray(publicKey);
    const publicKeyHex = toHexString(publicKeyBytes);
    const dataKey = entry.datakey;
    const data = entry.data;
    const signatureBytes = hexToUint8Array(entry.signature);

    // Verify the current entry corresponds to the previous skylink in the chain.
    let entryLink = getEntryLink(publicKeyHex, dataKey, { hashedDataKeyHex: true });
    entryLink = trimUriPrefix(entryLink, uriSkynetPrefix);
    if (entryLink !== lastSkylink) {
      throw new Error("Could not verify registry proof chain");
    }

    // Data bytes are hex-encoded raw skylink bytes.
    const rawData = hexToUint8Array(data);
    const skylink = encodeSkylinkBase64(rawData);

    // Try verifying the returned data.
    const entryToVerify = {
      dataKey,
      data: rawData,
      revision: BigInt(entry.revision),
    };
    // Verify length of signature and public key.
    validateUint8ArrayLen("signatureArray", signatureBytes, "response value", SIGNATURE_LENGTH);
    validateUint8ArrayLen("publicKeyArray", publicKeyBytes, "parameter", PUBLIC_KEY_LENGTH / 2);
    if (!sign.detached.verify(hashRegistryEntry(entryToVerify, true), signatureBytes, publicKeyBytes)) {
      // Registry proof fails to verify.
      throw new Error("Could not verify signature from retrieved, signed registry entry in registry proof");
    }

    lastSkylink = skylink;
  }

  if (lastSkylink !== dataLink) {
    throw new Error("Could not verify registry proof chain");
  }
}<|MERGE_RESOLUTION|>--- conflicted
+++ resolved
@@ -8,12 +8,11 @@
 import { JsonData } from "./skydb";
 import { convertSkylinkToBase32, formatSkylink } from "./skylink/format";
 import { parseSkylink } from "./skylink/parse";
-<<<<<<< HEAD
 import { isSkylinkV1 } from "./skylink/sia";
 import { encodeSkylinkBase64 } from "./utils/encoding";
-import { BaseCustomOptions, defaultBaseOptions } from "./utils/options";
+import { BaseCustomOptions, DEFAULT_BASE_OPTIONS } from "./utils/options";
 import { hexToUint8Array, toHexString, trimUriPrefix } from "./utils/string";
-import { addSubdomain, addUrlQuery, makeUrl, uriHandshakePrefix, uriSkynetPrefix } from "./utils/url";
+import { addSubdomain, addUrlQuery, makeUrl, URI_HANDSHAKE_PREFIX, URI_SKYNET_PREFIX } from "./utils/url";
 import {
   throwValidationError,
   validateObject,
@@ -22,12 +21,6 @@
   validateString,
   validateUint8ArrayLen,
 } from "./utils/validation";
-=======
-import { trimUriPrefix } from "./utils/string";
-import { BaseCustomOptions, DEFAULT_BASE_OPTIONS } from "./utils/options";
-import { addSubdomain, addUrlQuery, makeUrl, URI_HANDSHAKE_PREFIX } from "./utils/url";
-import { throwValidationError, validateObject, validateOptionalObject, validateString } from "./utils/validation";
->>>>>>> c4b5e12a
 
 /**
  * Custom download options.
@@ -757,7 +750,7 @@
 
     // Verify the current entry corresponds to the previous skylink in the chain.
     let entryLink = getEntryLink(publicKeyHex, dataKey, { hashedDataKeyHex: true });
-    entryLink = trimUriPrefix(entryLink, uriSkynetPrefix);
+    entryLink = trimUriPrefix(entryLink, URI_SKYNET_PREFIX);
     if (entryLink !== lastSkylink) {
       throw new Error("Could not verify registry proof chain");
     }
