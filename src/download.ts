--- conflicted
+++ resolved
@@ -2,19 +2,14 @@
 import { toByteArray } from "base64-js";
 import { sign } from "tweetnacl";
 
-<<<<<<< HEAD
 import { Headers, SkynetClient } from "./client";
 import { hashRegistryEntry, PUBLIC_KEY_LENGTH, SIGNATURE_LENGTH } from "./crypto";
 import { getEntryLink, REGISTRY_TYPE_WITHOUT_PUBKEY } from "./registry";
-import { JsonData } from "./skydb";
-=======
->>>>>>> 8d168ed8
 import { convertSkylinkToBase32, formatSkylink } from "./skylink/format";
 import { parseSkylink } from "./skylink/parse";
 import { isSkylinkV1 } from "./skylink/sia";
 import { encodeSkylinkBase64 } from "./utils/encoding";
 import { BaseCustomOptions, DEFAULT_BASE_OPTIONS } from "./utils/options";
-<<<<<<< HEAD
 import { hexToUint8Array, toHexString, trimUriPrefix } from "./utils/string";
 import { addSubdomain, addUrlQuery, makeUrl, URI_HANDSHAKE_PREFIX, URI_SKYNET_PREFIX } from "./utils/url";
 import {
@@ -25,11 +20,7 @@
   validateString,
   validateUint8ArrayLen,
 } from "./utils/validation";
-=======
-import { addSubdomain, addUrlQuery, makeUrl, URI_HANDSHAKE_PREFIX } from "./utils/url";
 import { JsonData } from "./utils/types";
-import { throwValidationError, validateObject, validateOptionalObject, validateString } from "./utils/validation";
->>>>>>> 8d168ed8
 
 /**
  * Custom download options.
