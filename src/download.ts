--- conflicted
+++ resolved
@@ -1,18 +1,13 @@
 import { AxiosResponse } from "axios";
 import { SkynetClient } from "./client";
 
-import { BaseCustomOptions, defaultBaseOptions } from "./utils/options";
+import { JsonData } from "./skydb";
 import { convertSkylinkToBase32, formatSkylink } from "./skylink/format";
 import { parseSkylink } from "./skylink/parse";
 import { trimUriPrefix } from "./utils/string";
-<<<<<<< HEAD
-import { addSubdomain, addUrlQuery, makeUrl, uriHandshakePrefix, uriHandshakeResolverPrefix } from "./utils/url";
+import { BaseCustomOptions, defaultBaseOptions } from "./utils/options";
+import { addSubdomain, addUrlQuery, makeUrl, uriHandshakePrefix } from "./utils/url";
 import { throwValidationError, validateObject, validateOptionalObject, validateString } from "./utils/validation";
-import { JsonData } from "./skydb";
-=======
-import { addSubdomain, addUrlQuery, makeUrl, uriHandshakePrefix } from "./utils/url";
-import { validateOptionalObject, validateString } from "./utils/validation";
->>>>>>> f397c381
 
 /**
  * Custom download options.
