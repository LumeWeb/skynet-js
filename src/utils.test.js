import {
  addUrlQuery,
  defaultSkynetPortalUrl,
  makeUrl,
  parseSkylink,
  trimUriPrefix,
  uriHandshakePrefix,
  uriHandshakeResolverPrefix,
} from "./utils";

const portalUrl = defaultSkynetPortalUrl;
const skylink = "XABvi7JtJbQSMAcDwnUnmp2FKDPjg8_tTTFP4BwMSxVdEg";
const hnsLink = "doesn";
const hnsresLink = "doesn";

describe("addUrlQuery", () => {
  it("should return correctly formed URLs with query parameters", () => {
    expect(addUrlQuery(portalUrl, { filename: "test" })).toEqual(`${portalUrl}?filename=test`);
    expect(addUrlQuery(`${portalUrl}/path/`, { download: true })).toEqual(`${portalUrl}/path/?download=true`);
    expect(addUrlQuery(`${portalUrl}/skynet/`, { foo: 1, bar: 2 })).toEqual(`${portalUrl}/skynet/?foo=1&bar=2`);
    expect(addUrlQuery(`${portalUrl}/`, { attachment: true })).toEqual(`${portalUrl}/?attachment=true`);
    expect(addUrlQuery(`${portalUrl}?foo=bar`, { attachment: true })).toEqual(`${portalUrl}?foo=bar&attachment=true`);
    expect(addUrlQuery(`${portalUrl}/?attachment=true`, { foo: "bar" })).toEqual(
      `${portalUrl}/?attachment=true&foo=bar`
    );
    expect(addUrlQuery(`${portalUrl}#foobar`, { foo: "bar" })).toEqual(`${portalUrl}?foo=bar#foobar`);
  });
});

describe("makeUrl", () => {
  it("should return correctly formed URLs", () => {
    expect(makeUrl(portalUrl, "/")).toEqual(`${portalUrl}/`);
    expect(makeUrl(portalUrl, "/skynet")).toEqual(`${portalUrl}/skynet`);
    expect(makeUrl(portalUrl, "/skynet/")).toEqual(`${portalUrl}/skynet/`);

    expect(makeUrl(portalUrl, "/", skylink)).toEqual(`${portalUrl}/${skylink}`);
    expect(makeUrl(portalUrl, "/skynet", skylink)).toEqual(`${portalUrl}/skynet/${skylink}`);
    expect(makeUrl(portalUrl, "//skynet/", skylink)).toEqual(`${portalUrl}/skynet/${skylink}`);
    expect(makeUrl(portalUrl, "/skynet/", `${skylink}?foo=bar`)).toEqual(`${portalUrl}/skynet/${skylink}?foo=bar`);
    expect(makeUrl(portalUrl, `${skylink}/?foo=bar`)).toEqual(`${portalUrl}/${skylink}?foo=bar`);
    expect(makeUrl(portalUrl, `${skylink}#foobar`)).toEqual(`${portalUrl}/${skylink}#foobar`);
  });
});

describe("trimUriPrefix", () => {
  it("should correctly parse hns prefixed link", () => {
    const validHnsLinkVariations = [hnsLink, `hns:${hnsLink}`, `hns://${hnsLink}`];
    const validHnsresLinkVariations = [hnsresLink, `hnsres:${hnsresLink}`, `hnsres://${hnsresLink}`];

    validHnsLinkVariations.forEach((input) => {
      expect(trimUriPrefix(input, uriHandshakePrefix)).toEqual(hnsLink);
    });
    validHnsresLinkVariations.forEach((input) => {
      expect(trimUriPrefix(input, uriHandshakeResolverPrefix)).toEqual(hnsresLink);
    });
  });
});

describe("parseSkylink", () => {
  it("should correctly parse skylink out of different strings", () => {
    const validSkylinkVariations = [
<<<<<<< HEAD
      [skylink, ""],
      [`${skylink}?foo=bar`, "?foo=bar"],
      [`${skylink}/foo/bar`, "/foo/bar"],
      [`${skylink}#foobar`, "#foobar"],
      [`sia:${skylink}`, ""],
      [`sia://${skylink}`, ""],
      [`${portalUrl}/${skylink}`, ""],
      [`${portalUrl}/${skylink}/`, "/"],
      [`${portalUrl}/${skylink}/foo/bar`, "/foo/bar"],
      [`${portalUrl}/${skylink}/foo%3Fbar`, "/foo%3Fbar"],
      [`${portalUrl}/${skylink}/foo/bar?foo=bar`, "/foo/bar?foo=bar"],
      [`${portalUrl}/${skylink}?foo=bar`, "?foo=bar"],
      [`${portalUrl}/${skylink}/?foo=bar`, "/?foo=bar"],
      [`${portalUrl}/${skylink}#foobar`, "#foobar"],
      [`${portalUrl}/${skylink}/#foobar`, "/#foobar"],
=======
      skylink,
      `sia:${skylink}`,
      `sia://${skylink}`,
      `${portalUrl}/${skylink}`,
      `${portalUrl}/${skylink}/`,
      `${portalUrl}/${skylink}?`,
      `${portalUrl}/${skylink}/foo/bar`,
      `${portalUrl}/${skylink}?foo=bar`,
>>>>>>> 7af7188b
    ];

    validSkylinkVariations.forEach(([fullSkylink, path]) => {
      expect(parseSkylink(fullSkylink)).toEqual(`${skylink}${path}`);
    });
  });

  it("should throw on invalid skylink", () => {
    expect(() => parseSkylink()).toThrowError("Skylink has to be a string, undefined provided");
    expect(() => parseSkylink(123)).toThrowError("Skylink has to be a string, number provided");
    expect(() => parseSkylink("123")).toThrowError("Could not extract skylink from '123'");
    expect(() => parseSkylink(`${skylink}xxx`)).toThrowError(`Could not extract skylink from '${skylink}xxx'`);
    expect(() => parseSkylink(`${skylink}xxx/foo`)).toThrowError(`Could not extract skylink from '${skylink}xxx/foo'`);
    expect(() => parseSkylink(`${skylink}xxx?foo`)).toThrowError(`Could not extract skylink from '${skylink}xxx?foo'`);
  });
});<|MERGE_RESOLUTION|>--- conflicted
+++ resolved
@@ -59,7 +59,6 @@
 describe("parseSkylink", () => {
   it("should correctly parse skylink out of different strings", () => {
     const validSkylinkVariations = [
-<<<<<<< HEAD
       [skylink, ""],
       [`${skylink}?foo=bar`, "?foo=bar"],
       [`${skylink}/foo/bar`, "/foo/bar"],
@@ -68,6 +67,7 @@
       [`sia://${skylink}`, ""],
       [`${portalUrl}/${skylink}`, ""],
       [`${portalUrl}/${skylink}/`, "/"],
+      [`${portalUrl}/${skylink}?`, ""],
       [`${portalUrl}/${skylink}/foo/bar`, "/foo/bar"],
       [`${portalUrl}/${skylink}/foo%3Fbar`, "/foo%3Fbar"],
       [`${portalUrl}/${skylink}/foo/bar?foo=bar`, "/foo/bar?foo=bar"],
@@ -75,16 +75,6 @@
       [`${portalUrl}/${skylink}/?foo=bar`, "/?foo=bar"],
       [`${portalUrl}/${skylink}#foobar`, "#foobar"],
       [`${portalUrl}/${skylink}/#foobar`, "/#foobar"],
-=======
-      skylink,
-      `sia:${skylink}`,
-      `sia://${skylink}`,
-      `${portalUrl}/${skylink}`,
-      `${portalUrl}/${skylink}/`,
-      `${portalUrl}/${skylink}?`,
-      `${portalUrl}/${skylink}/foo/bar`,
-      `${portalUrl}/${skylink}?foo=bar`,
->>>>>>> 7af7188b
     ];
 
     validSkylinkVariations.forEach(([fullSkylink, path]) => {
