import axios, { AxiosResponse, ResponseType } from "axios";
import type { Method } from "axios";

import {
  getSkylinkUrl,
  getHnsUrl,
  getHnsresUrl,
  getMetadata,
  getFileContent,
  getFileContentHns,
  getFileContentRequest,
  resolveHns,
} from "../download";
import { getJSON, setJSON } from "../skydb";
<<<<<<< HEAD
import { getEntry, getEntryUrl, getSkynsUrl, setEntry } from "../registry";
import { defaultPortalUrl } from "../utils";
import { addUrlQuery, makeUrl } from "../utils";
=======
import { getEntry, getEntryUrl, setEntry } from "../registry";

import { addUrlQuery, defaultPortalUrl, makeUrl } from "../utils/url";
>>>>>>> 9152ff42
import { CustomUploadOptions, UploadRequestResponse } from "../upload";

/**
 * Custom client options.
 *
 * @property [APIKey] - Authentication password to use.
 * @property [customUserAgent] - Custom user agent header to set.
 * @property [onUploadProgress] - Optional callback to track upload progress.
 */
export type CustomClientOptions = {
  APIKey?: string;
  customUserAgent?: string;
  onUploadProgress?: (progress: number, event: ProgressEvent) => void;
};

/**
 * Config options for a single request.
 *
 * @property [data] - The data for a POST request.
 * @property [url] - The full url to contact. Will be computed from the portalUrl and endpointPath if not provided.
 * @property [method] - The request method.
 * @property [query] - Query parameters.
 * @property [timeout] - Request timeout. May be deprecated.
 * @property [extraPath] - An additional path to append to the URL, e.g. a 46-character skylink.
 */
export type RequestConfig = CustomClientOptions & {
  endpointPath: string;
  data?: FormData | Record<string, unknown>;
  url?: string;
  method?: Method;
  query?: Record<string, unknown>;
  timeout?: number; // TODO: remove
  extraPath?: string;
  skykeyName?: string;
  skykeyId?: string;
  headers?: Record<string, unknown>;
  responseType?: ResponseType;
  transformRequest?: (data: unknown) => string;
  transformResponse?: (data: string) => Record<string, unknown>;
};

/**
 * The base Skynet Client which can be used to access Skynet.
 */
export abstract class SkynetClient {
  // TODO: This is currently the url of the skapp and not the portal. It should be the value of 'skynet-portal-api' header. This will be a promise, which will be a breaking change.
  portalUrl: string;
  customOptions: CustomClientOptions;

  // Set methods (defined in other files).

  // Download
  getSkylinkUrl = getSkylinkUrl;
  getHnsUrl = getHnsUrl;
  getHnsresUrl = getHnsresUrl;
  getMetadata = getMetadata;
  getFileContent = getFileContent;
  getFileContentHns = getFileContentHns;
  protected getFileContentRequest = getFileContentRequest;
  resolveHns = resolveHns;

  // Upload
  abstract uploadFileContent(
    this: SkynetClient,
    fileContents: string,
    fileName: string,
    customOptions?: CustomUploadOptions
  ): Promise<UploadRequestResponse>;
  protected abstract uploadFileContentRequest(
    this: SkynetClient,
    fileContents: string,
    fileName: string,
    customOptions?: CustomUploadOptions
  ): Promise<AxiosResponse>;

  // SkyDB
  db = {
    getJSON: getJSON.bind(this),
    setJSON: setJSON.bind(this),
  };

  // SkyDB helpers
  registry = {
    getEntry: getEntry.bind(this),
    getEntryUrl: getEntryUrl.bind(this),
    getSkynsUrl: getSkynsUrl.bind(this),
    setEntry: setEntry.bind(this),
  };

  /**
   * The Skynet Client which can be used to access Skynet.
   *
   * @class
   * @param [portalUrl] The portal URL to use to access Skynet, if specified. To use the default portal while passing custom options, use ""
   * @param [customOptions] Configuration for the client.
   */
  constructor(portalUrl: string = defaultPortalUrl(), customOptions: CustomClientOptions = {}) {
    if (!portalUrl) {
      portalUrl = defaultPortalUrl();
    }
    this.portalUrl = portalUrl;
    this.customOptions = customOptions;
  }

  /**
   * Creates and executes a request.
   *
   * @param config - Configuration for the request.
   * @returns - The response from axios.
   * @throws - Will throw if unimplemented options have been passed in.
   */
  protected executeRequest(config: RequestConfig): Promise<AxiosResponse> {
    if (config.skykeyName || config.skykeyId) {
      throw new Error("Unimplemented: skykeys have not been implemented in this SDK");
    }

    // Build the URL.
    let url = config.url;
    if (!url) {
      url = makeUrl(this.portalUrl, config.endpointPath, config.extraPath ?? "");
    }
    if (config.query) {
      url = addUrlQuery(url, config.query);
    }

    // Build headers.
    const headers = { ...config.headers };
    if (config.customUserAgent) {
      headers["User-Agent"] = config.customUserAgent;
    }

    const auth = config.APIKey ? { username: "", password: config.APIKey } : undefined;

    /* istanbul ignore next */
    const onUploadProgress =
      config.onUploadProgress &&
      function (event: ProgressEvent) {
        const progress = event.loaded / event.total;

        // Need the if-statement or TS complains.
        if (config.onUploadProgress) config.onUploadProgress(progress, event);
      };

    return axios({
      url,
      method: config.method,
      data: config.data,
      headers,
      auth,
      onUploadProgress,
      responseType: config.responseType,
      transformRequest: config.transformRequest,
      transformResponse: config.transformResponse,

      maxContentLength: Infinity,
      maxBodyLength: Infinity,
    });
  }
}<|MERGE_RESOLUTION|>--- conflicted
+++ resolved
@@ -12,15 +12,9 @@
   resolveHns,
 } from "../download";
 import { getJSON, setJSON } from "../skydb";
-<<<<<<< HEAD
 import { getEntry, getEntryUrl, getSkynsUrl, setEntry } from "../registry";
-import { defaultPortalUrl } from "../utils";
-import { addUrlQuery, makeUrl } from "../utils";
-=======
-import { getEntry, getEntryUrl, setEntry } from "../registry";
 
 import { addUrlQuery, defaultPortalUrl, makeUrl } from "../utils/url";
->>>>>>> 9152ff42
 import { CustomUploadOptions, UploadRequestResponse } from "../upload";
 
 /**
