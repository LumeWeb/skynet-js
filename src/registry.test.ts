import axios from "axios";
import MockAdapter from "axios-mock-adapter";
import { genKeyPairAndSeed } from "./crypto";
import { SkynetClient, defaultSkynetPortalUrl, genKeyPairFromSeed } from "./index";
import { MAX_GET_ENTRY_TIMEOUT } from "./registry";

const { publicKey, privateKey } = genKeyPairFromSeed("insecure test seed");
const portalUrl = defaultSkynetPortalUrl;
const client = new SkynetClient(portalUrl);
const dataKey = "app";

const registryLookupUrl = client.registry.getEntryUrl(publicKey, dataKey);

describe("getEntry", () => {
  let mock: MockAdapter;

  beforeEach(() => {
    mock = new MockAdapter(axios);
    mock.resetHistory();
  });

  it("should throw if the response status is not in the 200s and not 404", async () => {
    mock.onGet(registryLookupUrl).replyOnce(400, JSON.stringify({ message: "foo error" }));

    await expect(client.registry.getEntry(publicKey, dataKey)).rejects.toThrowError("foo error");
  });

  it("should throw if the signature could not be verified", async () => {
    // Use a signature that shouldn't work.
    const entryData = {
      data: "43414241425f31447430464a73787173755f4a34546f644e4362434776744666315579735f3345677a4f6c546367",
      revision: "11",
      signature:
        "33d14d2889cb292142614da0e0ff13a205c4867961276001471d13b779fc9032568ddd292d9e0dff69d7b1f28be07972cc9d86da3cecf3adecb6f9b7311af808",
    };

    mock.onGet(registryLookupUrl).replyOnce(200, JSON.stringify(entryData));

    await expect(client.registry.getEntry(publicKey, dataKey)).rejects.toThrow();
  });

  it("Should throw an error if the timeout is too large", async () => {
    const { publicKey } = genKeyPairAndSeed();

    // Try getting an entry with an excessive timeout.
    await expect(
      client.registry.getEntry(publicKey, dataKey, {
        timeout: MAX_GET_ENTRY_TIMEOUT + 1,
      })
    ).rejects.toThrowError(
      `Invalid 'timeout' parameter '${
        MAX_GET_ENTRY_TIMEOUT + 1
      }', needs to be an integer between 1s and ${MAX_GET_ENTRY_TIMEOUT}s`
    );

    // No network calls should have been made.
    expect(mock.history.get.length).toBe(0);
    expect(mock.history.post.length).toBe(0);
  });

<<<<<<< HEAD
  it("Should throw an error if the public key is not hex-encoded", async () => {
    await expect(client.registry.getEntry("foo", dataKey)).rejects.toThrowError(
      "Expected parameter publicKey to be a hex-encoded string"
    );
  });

  it("Should throw on incomplete response from registry GET", async () => {
    mock.onGet(registryLookupUrl).replyOnce(200, "{}");

    await expect(client.registry.getEntry(publicKey, dataKey)).rejects.toThrowError(
      "Did not get a complete entry response"
=======
  it("should throw when key is not hex-encoded", async () => {
    await expect(client.registry.getEntry(`${publicKey}x`, dataKey)).rejects.toThrowError(
      `Given public key '${publicKey}x' is not a valid hex-encoded string or contains an invalid prefix`
>>>>>>> 44c1698b
    );
  });
});

describe("getEntryUrl", () => {
  // Hard-code public key and expected encoded values to catch any breaking changes to the encoding code.
  const publicKey = "c1197e1275fbf570d21dde01a00af83ed4a743d1884e4a09cebce0dd21ae254c";
  const encodedPK = "ed25519%3Ac1197e1275fbf570d21dde01a00af83ed4a743d1884e4a09cebce0dd21ae254c";
  const encodedDK = "7c96a0537ab2aaac9cfe0eca217732f4e10791625b4ab4c17e4d91c8078713b9";

  it("should generate the correct registry url for the given entry", () => {
    const url = client.registry.getEntryUrl(publicKey, dataKey);

    expect(url).toEqual(`${portalUrl}/skynet/registry?publickey=${encodedPK}&datakey=${encodedDK}&timeout=5`);
  });

  it("Should throw if the timeout is not an integer", () => {
    const { publicKey } = genKeyPairAndSeed();

    expect(() => client.registry.getEntryUrl(publicKey, dataKey, { timeout: 1.5 })).toThrowError(
      "Invalid 'timeout' parameter '1.5', needs to be an integer between 1s and 300s"
    );
  });
<<<<<<< HEAD
});

describe("setEntry", () => {
  it("Should throw an error if the private key is not hex-encoded", async () => {
    await expect(client.registry.setEntry("foo", {})).rejects.toThrowError(
      "Expected parameter privateKey to be a hex-encoded string"
    );
  });

  it("Should throw an error if the entry is not an object", async () => {
    await expect(client.registry.setEntry(privateKey)).rejects.toThrowError("Expected parameter entry to be an object");
=======

  it("should trim the prefix if it is provided", () => {
    const url = client.registry.getEntryUrl(`ed25519:${publicKey}`, dataKey);

    expect(url).toEqual(`${portalUrl}/skynet/registry?publickey=${encodedPK}&datakey=${encodedDK}&timeout=5`);
  });
});

describe("setEntry", () => {
  let mock: MockAdapter;

  beforeEach(() => {
    mock = new MockAdapter(axios);
    mock.resetHistory();
  });

  it("should throw when key is not hex-encoded", async () => {
    await expect(client.registry.setEntry(`${privateKey}x`, {})).rejects.toThrowError(
      `Given private key '${privateKey}x' is not a valid hex-encoded string`
    );
>>>>>>> 44c1698b
  });
});<|MERGE_RESOLUTION|>--- conflicted
+++ resolved
@@ -58,7 +58,6 @@
     expect(mock.history.post.length).toBe(0);
   });
 
-<<<<<<< HEAD
   it("Should throw an error if the public key is not hex-encoded", async () => {
     await expect(client.registry.getEntry("foo", dataKey)).rejects.toThrowError(
       "Expected parameter publicKey to be a hex-encoded string"
@@ -70,11 +69,6 @@
 
     await expect(client.registry.getEntry(publicKey, dataKey)).rejects.toThrowError(
       "Did not get a complete entry response"
-=======
-  it("should throw when key is not hex-encoded", async () => {
-    await expect(client.registry.getEntry(`${publicKey}x`, dataKey)).rejects.toThrowError(
-      `Given public key '${publicKey}x' is not a valid hex-encoded string or contains an invalid prefix`
->>>>>>> 44c1698b
     );
   });
 });
@@ -98,19 +92,6 @@
       "Invalid 'timeout' parameter '1.5', needs to be an integer between 1s and 300s"
     );
   });
-<<<<<<< HEAD
-});
-
-describe("setEntry", () => {
-  it("Should throw an error if the private key is not hex-encoded", async () => {
-    await expect(client.registry.setEntry("foo", {})).rejects.toThrowError(
-      "Expected parameter privateKey to be a hex-encoded string"
-    );
-  });
-
-  it("Should throw an error if the entry is not an object", async () => {
-    await expect(client.registry.setEntry(privateKey)).rejects.toThrowError("Expected parameter entry to be an object");
-=======
 
   it("should trim the prefix if it is provided", () => {
     const url = client.registry.getEntryUrl(`ed25519:${publicKey}`, dataKey);
@@ -131,6 +112,17 @@
     await expect(client.registry.setEntry(`${privateKey}x`, {})).rejects.toThrowError(
       `Given private key '${privateKey}x' is not a valid hex-encoded string`
     );
->>>>>>> 44c1698b
+  });
+});
+
+describe("setEntry", () => {
+  it("Should throw an error if the private key is not hex-encoded", async () => {
+    await expect(client.registry.setEntry("foo", {})).rejects.toThrowError(
+      "Expected parameter privateKey to be a hex-encoded string"
+    );
+  });
+
+  it("Should throw an error if the entry is not an object", async () => {
+    await expect(client.registry.setEntry(privateKey)).rejects.toThrowError("Expected parameter entry to be an object");
   });
 });