import base64 from "base64-js";
import base32Encode from "base32-encode";
import mimeDB from "mime-db";
import path from "path-browserify";
import parse from "url-parse";
import urljoin from "url-join";
import { Buffer } from "buffer";
import { CustomClientOptions } from "./client";

/**
 * Base custom options for methods hitting the API.
 *
 * @property [endpointPath] - The relative URL path of the portal endpoint to contact.
 */
export type BaseCustomOptions = CustomClientOptions & {
  endpointPath?: string;
};

/**
 * Parse skylink options.
 *
 * @property [fromSubdomain] - Whether to parse the skylink as a base32 subdomain in a URL.
 * @property [includePath] - Whether to include the path after the skylink, e.g. /<skylink>/foo/bar.
 * @property [onlyPath] - Whether to parse out just the path, e.g. /foo/bar. Will still return null if the string does not contain a skylink.
 */
export type ParseSkylinkOptions = {
  fromSubdomain?: boolean;
  includePath?: boolean;
  onlyPath?: boolean;
};

type ParseSkylinkBase32Options = {
  onlyPath?: boolean;
};

export const defaultSkynetPortalUrl = "https://siasky.net";

export const uriHandshakePrefix = "hns:";
export const uriHandshakeResolverPrefix = "hnsres:";
export const uriSkynetPrefix = "sia:";

/**
 * The maximum allowed value for an entry revision. Setting an entry revision to this value prevents it from being updated further.
 */
export const MAX_REVISION = BigInt("18446744073709551615"); // max uint64

/**
 * Adds a subdomain to the given URL.
 *
 * @param url - The URL.
 * @param subdomain - The subdomain to add.
 * @returns - The final URL.
 */
export function addSubdomain(url: string, subdomain: string): string {
  const urlObj = new URL(url);
  urlObj.hostname = `${subdomain}.${urlObj.hostname}`;
  const str = urlObj.toString();
  return trimSuffix(str, "/");
}

/**
 * Adds a query to the given URL.
 *
 * @param url - The URL.
 * @param query - The query parameters.
 * @returns - The final URL.
 */
export function addUrlQuery(url: string, query: Record<string, unknown>): string {
  const parsed = parse(url, true);
  // Combine the desired query params with the already existing ones.
  query = { ...parsed.query, ...query };
  parsed.set("query", query);
  return parsed.toString();
}

/**
 * Checks if the provided bigint can fit in a 64-bit unsigned integer.
 *
 * @param int - The provided integer.
 * @throws - Will throw if the int does not fit in 64 bits.
 * @see {@link https://developer.mozilla.org/en-US/docs/Web/JavaScript/Reference/Global_Objects/BigInt/asUintN | MDN Demo}
 */
export function assertUint64(int: bigint): void {
  /* istanbul ignore next */
  if (typeof int !== "bigint") {
    throw new Error(`Expected parameter int to be type bigint, was type ${typeof int}`);
  }

  if (int < BigInt(0)) {
    throw new Error(`Argument ${int} must be an unsigned 64-bit integer; was negative`);
  }

  if (int > MAX_REVISION) {
    throw new Error(`Argument ${int} does not fit in a 64-bit unsigned integer; exceeds 2^64-1`);
  }
}

/**
 * Converts the given base64 skylink to base32.
 *
 * @param skylink - The base64 skylink.
 * @returns - The converted base32 skylink.
 */
export function convertSkylinkToBase32(skylink: string): string {
  const decoded = base64.toByteArray(skylink.padEnd(skylink.length + 4 - (skylink.length % 4), "="));
  return base32Encode(decoded, "RFC4648-HEX", { padding: false }).toLowerCase();
}

/**
 * Returns the default base custom options for the given endpoint path.
 *
 * @param endpointPath - The endpoint path.
 * @returns - The base custom options.
 */
export function defaultOptions(endpointPath: string): BaseCustomOptions {
  return {
    endpointPath,
    APIKey: "",
    customUserAgent: "",
  };
}

// TODO: This will be smarter. See
// https://github.com/NebulousLabs/skynet-docs/issues/21.
/**
 * Returns the default portal URL.
 *
 * @returns - The portal URL.
 */
export function defaultPortalUrl(): string {
  if (typeof window === "undefined") return "/"; // default to path root on ssr
  return window.location.origin;
}

/**
 * Gets the path for the file.
 *
 * @param file - The file.
 * @returns - The path.
 */
function getFilePath(
  file: File & {
    webkitRelativePath?: string;
    path?: string;
  }
): string {
  return file.webkitRelativePath || file.path || file.name;
}

/**
 * Gets the file path relative to the root directory of the path, e.g. `bar` in `/foo/bar`.
 *
 * @param file - The input file.
 * @returns - The relative file path.
 */
export function getRelativeFilePath(file: File): string {
  const filePath = getFilePath(file);
  const { root, dir, base } = path.parse(filePath);
  const relative = path.normalize(dir).slice(root.length).split(path.sep).slice(1);

  return path.join(...relative, base);
}

/**
 * Gets the root directory of the file path, e.g. `foo` in `/foo/bar`.
 *
 * @param file - The input file.
 * @returns - The root directory.
 */
export function getRootDirectory(file: File): string {
  const filePath = getFilePath(file);
  const { root, dir } = path.parse(filePath);

  return path.normalize(dir).slice(root.length).split(path.sep)[0];
}

/**
 * Properly joins paths together to create a URL. Takes a variable number of
 * arguments.
 *
 * @param args - Array of URL parts to join.
 * @returns - Final URL constructed from the input parts.
 */
export function makeUrl(...args: string[]): string {
  return args.reduce((acc, cur) => urljoin(acc, cur));
}

const SKYLINK_MATCHER = "([a-zA-Z0-9_-]{46})";
const SKYLINK_MATCHER_SUBDOMAIN = "([a-z0-9_-]{55})";
const SKYLINK_DIRECT_REGEX = new RegExp(`^${SKYLINK_MATCHER}$`);
const SKYLINK_PATHNAME_REGEX = new RegExp(`^/?${SKYLINK_MATCHER}((/.*)?)$`);
const SKYLINK_SUBDOMAIN_REGEX = new RegExp(`^${SKYLINK_MATCHER_SUBDOMAIN}(\\..*)?$`);
const SKYLINK_DIRECT_MATCH_POSITION = 1;
const SKYLINK_PATH_MATCH_POSITION = 2;

/**
 * Parses the given string for a base64 skylink, or base32 if opts.fromSubdomain is given.
 *
 * @param skylinkUrl - Plain skylink, skylink with URI prefix, or URL with skylink as the first path element.
 * @param [opts] - Additional settings that can optionally be set.
 * @returns - The base64 (or base32) skylink, optionally with the path included.
 * @throws - Will throw on invalid combination of options.
 */
export function parseSkylink(skylinkUrl: string, opts: ParseSkylinkOptions = {}): string | null {
  if (typeof skylinkUrl !== "string") throw new Error(`Skylink has to be a string, ${typeof skylinkUrl} provided`);

  if (opts.includePath && opts.onlyPath) {
    throw new Error("The includePath and onlyPath options cannot both be set");
  }
  if (opts.includePath && opts.fromSubdomain) {
    throw new Error("The includePath and fromSubdomain options cannot both be set");
  }

  if (opts.fromSubdomain) {
    return parseSkylinkBase32(skylinkUrl, opts);
  }

  // Check for skylink prefixed with sia: or sia:// and extract it.
  // Example: sia:XABvi7JtJbQSMAcDwnUnmp2FKDPjg8_tTTFP4BwMSxVdEg
  // Example: sia://XABvi7JtJbQSMAcDwnUnmp2FKDPjg8_tTTFP4BwMSxVdEg
  skylinkUrl = trimUriPrefix(skylinkUrl, uriSkynetPrefix);

  // Check for direct base64 skylink match.
  const matchDirect = skylinkUrl.match(SKYLINK_DIRECT_REGEX);
  if (matchDirect) {
    if (opts.onlyPath) {
      return "";
    }
    return matchDirect[SKYLINK_DIRECT_MATCH_POSITION];
  }

  // Check for skylink passed in an url and extract it.
  // Example: https://siasky.net/XABvi7JtJbQSMAcDwnUnmp2FKDPjg8_tTTFP4BwMSxVdEg
  // Example: https://bg06v2tidkir84hg0s1s4t97jaeoaa1jse1svrad657u070c9calq4g.siasky.net (if opts.fromSubdomain = true)

  // Pass empty object as second param to disable using location as base url
  // when parsing in browser.
  const parsed = parse(skylinkUrl, {});
  const skylinkAndPath = trimSuffix(parsed.pathname, "/");
  const matchPathname = skylinkAndPath.match(SKYLINK_PATHNAME_REGEX);
  if (!matchPathname) return null;

  const path = matchPathname[SKYLINK_PATH_MATCH_POSITION];

  if (opts.includePath) return trimForwardSlash(skylinkAndPath);
  else if (opts.onlyPath) return path;
  else return matchPathname[SKYLINK_DIRECT_MATCH_POSITION];
}

/**
 * Parses the given string for a base32 skylink.
 *
 * @param skylinkUrl - Base32 skylink.
 * @param [opts] - Additional settings that can optionally be set.
 * @returns - The base32 skylink.
 */
export function parseSkylinkBase32(skylinkUrl: string, opts: ParseSkylinkBase32Options = {}): string | null {
  // Pass empty object as second param to disable using location as base url
  // when parsing in browser.
  const parsed = parse(skylinkUrl, {});

  // Check if the hostname contains a skylink subdomain.
  const matchHostname = parsed.hostname.match(SKYLINK_SUBDOMAIN_REGEX);
  if (matchHostname) {
    if (opts.onlyPath) {
      return trimSuffix(parsed.pathname, "/");
    }
    return matchHostname[SKYLINK_DIRECT_MATCH_POSITION];
  }

  return null;
}

/**
 * Removes a prefix from the beginning of the string.
 *
 * @param str - The string to process.
 * @returns - The processed string.
 */
export function trimForwardSlash(str: string): string {
  return trimPrefix(trimSuffix(str, "/"), "/");
}

/**
 * Removes a prefix from the beginning of the string.
 *
 * @param str - The string to process.
 * @param prefix - The prefix to remove.
 * @returns - The processed string.
 */
export function trimPrefix(str: string, prefix: string): string {
  while (str.startsWith(prefix)) {
    str = str.slice(prefix.length);
  }
  return str;
}

/**
 * Removes a suffix from the end of the string.
 *
 * @param str - The string to process.
 * @param suffix - The suffix to remove.
 * @returns - The processed string.
 */
function trimSuffix(str: string, suffix: string): string {
  while (str.endsWith(suffix)) {
    str = str.substring(0, str.length - suffix.length);
  }
  return str;
}

/**
 * Removes a URI prefix from the beginning of the string.
 *
 * @param str - The string to process.
 * @param prefix - The prefix to remove.
 * @returns - The processed string.
 */
export function trimUriPrefix(str: string, prefix: string): string {
  const longPrefix = `${prefix}//`;
  if (str.startsWith(longPrefix)) {
    // longPrefix is exactly at the beginning
    return str.slice(longPrefix.length);
  }
  if (str.startsWith(prefix)) {
    // else prefix is exactly at the beginning
    return str.slice(prefix.length);
  }
  return str;
}

/**
 * Converts a string to a uint8 array.
 *
 * @param str - The string to convert.
 * @returns - The uint8 array.
 */
export function stringToUint8Array(str: string): Uint8Array {
  /* istanbul ignore next */
  if (typeof str !== "string") {
    throw new Error(`Expected parameter str to be type string, was type ${typeof str}`);
  }

  return Uint8Array.from(Buffer.from(str));
}

/**
 * Converts a hex encoded string to a uint8 array
 *
 * @param str - The string to convert.
 * @returns - The uint8 array.
 * @throws - Will throw if the input is not a valid hex-encoded string.
 */
export function hexToUint8Array(str: string): Uint8Array {
<<<<<<< HEAD
  /* istanbul ignore next */
  if (typeof str !== "string") {
    throw new Error(`Expected parameter str to be type string, was type ${typeof str}`);
  }

  return new Uint8Array(str.match(/.{1,2}/g).map((byte) => parseInt(byte, 16)));
=======
  if (!isHexString(str)) {
    throw new Error(`Input string '${str}' is not a valid hex-encoded string`);
  }
  const matches = str.match(/.{1,2}/g);
  if (matches === null) {
    throw new Error(`Input string '${str}' is not a valid hex-encoded string`);
  }
  return new Uint8Array(matches.map((byte) => parseInt(byte, 16)));
}

/**
 * Returns true if the input is a valid hex-encoded string.
 *
 * @param str - The input string.
 * @returns - True if the input is hex-encoded.
 */
export function isHexString(str: string): boolean {
  return /^[0-9A-Fa-f]*$/g.test(str);
>>>>>>> 44c1698b
}

/**
 * Returns true if the input is a valid hex-encoded string.
 *
 * @param str - The input string.
 * @returns - True if the input is hex-encoded.
 */
export function isHexString(str: string): boolean {
  return /^[0-9A-Fa-f]*$/g.test(str);
}

/**
 * Convert a byte array to a hex string.
 *
 * @param byteArray - The byte array to convert.
 * @returns - The hex string.
 * @see {@link https://stackoverflow.com/a/44608819|Stack Overflow}
 */
export function toHexString(byteArray: Uint8Array): string {
  let s = "";
  byteArray.forEach(function (byte) {
    s += ("0" + (byte & 0xff).toString(16)).slice(-2);
  });
  return s;
}

/**
 * Get the file mime type. In case the type is not provided, use mime-db and try
 * to guess the file type based on the extension.
 *
 * @param file - The file.
 * @returns - The mime type.
 */
export function getFileMimeType(file: File): string {
  if (file.type) return file.type;
  let { ext } = path.parse(file.name);
  ext = trimPrefix(ext, ".");
  if (ext !== "") {
    for (const type in mimeDB) {
      if (mimeDB[type]?.extensions?.includes(ext)) {
        return type;
      }
    }
  }
  return "";
}<|MERGE_RESOLUTION|>--- conflicted
+++ resolved
@@ -352,42 +352,28 @@
  * @throws - Will throw if the input is not a valid hex-encoded string.
  */
 export function hexToUint8Array(str: string): Uint8Array {
-<<<<<<< HEAD
+  if (!isHexString(str)) {
+    throw new Error(`Input string '${str}' is not a valid hex-encoded string`);
+  }
+  const matches = str.match(/.{1,2}/g);
+  if (matches === null) {
+    throw new Error(`Input string '${str}' is not a valid hex-encoded string`);
+  }
+  return new Uint8Array(matches.map((byte) => parseInt(byte, 16)));
+}
+
+/**
+ * Returns true if the input is a valid hex-encoded string.
+ *
+ * @param str - The input string.
+ * @returns - True if the input is hex-encoded.
+ */
+export function isHexString(str: string): boolean {
   /* istanbul ignore next */
   if (typeof str !== "string") {
     throw new Error(`Expected parameter str to be type string, was type ${typeof str}`);
   }
 
-  return new Uint8Array(str.match(/.{1,2}/g).map((byte) => parseInt(byte, 16)));
-=======
-  if (!isHexString(str)) {
-    throw new Error(`Input string '${str}' is not a valid hex-encoded string`);
-  }
-  const matches = str.match(/.{1,2}/g);
-  if (matches === null) {
-    throw new Error(`Input string '${str}' is not a valid hex-encoded string`);
-  }
-  return new Uint8Array(matches.map((byte) => parseInt(byte, 16)));
-}
-
-/**
- * Returns true if the input is a valid hex-encoded string.
- *
- * @param str - The input string.
- * @returns - True if the input is hex-encoded.
- */
-export function isHexString(str: string): boolean {
-  return /^[0-9A-Fa-f]*$/g.test(str);
->>>>>>> 44c1698b
-}
-
-/**
- * Returns true if the input is a valid hex-encoded string.
- *
- * @param str - The input string.
- * @returns - True if the input is hex-encoded.
- */
-export function isHexString(str: string): boolean {
   return /^[0-9A-Fa-f]*$/g.test(str);
 }
 
