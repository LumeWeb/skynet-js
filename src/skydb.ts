--- conflicted
+++ resolved
@@ -252,7 +252,6 @@
   return entry;
 }
 
-<<<<<<< HEAD
 export async function setDataLink(
   this: SkynetClient,
   privateKey: string,
@@ -299,7 +298,7 @@
   // TODO: Can remove this once we start caching the latest revision.
   const getEntryOpts = extractOptions(opts, defaultGetEntryOptions);
   const signedEntry = await client.registry.getEntry(publicKey, dataKey, getEntryOpts);
-  const revision = getRevisionFromSignedEntry(signedEntry);
+  const revision = getRevisionFromEntry(signedEntry.entry);
 
   // Add padding
   const paddedDataLink = `${trimUriPrefix(dataLink, uriSkynetPrefix)}==`;
@@ -314,7 +313,6 @@
   return entry;
 }
 
-=======
 /**
  * Gets the registry entry and data link or creates the entry if it doesn't exist.
  *
@@ -326,7 +324,6 @@
  * @returns - The registry entry and corresponding data link.
  * @throws - Will throw if the revision is already the maximum value.
  */
->>>>>>> 93679bab
 export async function getOrCreateRegistryEntry(
   client: SkynetClient,
   publicKey: string,
