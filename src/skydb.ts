import { sign } from "tweetnacl";

import { SkynetClient } from "./client";
import { defaultDownloadOptions, CustomDownloadOptions } from "./download";
import {
  defaultGetEntryOptions,
  defaultSetEntryOptions,
  CustomGetEntryOptions,
  RegistryEntry,
  SignedRegistryEntry,
  CustomSetEntryOptions,
} from "./registry";
import { RAW_SKYLINK_SIZE } from "./skylink/sia";
import { assertUint64, MAX_REVISION } from "./utils/number";
import { uriSkynetPrefix } from "./utils/url";
import {
  hexToUint8Array,
  trimUriPrefix,
  toHexString,
  stringToUint8ArrayUtf8,
  trimSuffix,
  uint8ArrayToStringUtf8,
} from "./utils/string";
import { formatSkylink } from "./skylink/format";
import { parseSkylink } from "./skylink/parse";
import { defaultUploadOptions, CustomUploadOptions, UploadRequestResponse } from "./upload";
import { base64RawUrlToUint8Array, uint8ArrayToBase64RawUrl } from "./utils/encoding";
import { defaultBaseOptions, extractOptions } from "./utils/options";
import {
  validateHexString,
  validateObject,
  validateOptionalObject,
  validateString,
  validateUint8ArrayLen,
} from "./utils/validation";

export const JSON_RESPONSE_VERSION = 2;

export type JsonData = Record<string, unknown>;

/**
 * Custom get JSON options.
 *
 * @property [cachedDataLink] - The last known data link. If it hasn't changed, do not download the file contents again.
 */
export type CustomGetJSONOptions = CustomGetEntryOptions &
  CustomDownloadOptions & {
    cachedDataLink?: string;
  };

export const defaultGetJSONOptions = {
  ...defaultBaseOptions,
  ...defaultGetEntryOptions,
  ...defaultDownloadOptions,
  cachedDataLink: undefined,
};

/**
 * Custom set JSON options.
 */
export type CustomSetJSONOptions = CustomGetJSONOptions & CustomSetEntryOptions & CustomUploadOptions;

export const defaultSetJSONOptions = {
  ...defaultBaseOptions,
  ...defaultGetJSONOptions,
  ...defaultSetEntryOptions,
  ...defaultUploadOptions,
};

export type JSONResponse = {
  data: JsonData | null;
  dataLink: string | null;
};

/**
 * Gets the JSON object corresponding to the publicKey and dataKey.
 *
 * @param this - SkynetClient
 * @param publicKey - The user public key.
 * @param dataKey - The key of the data to fetch for the given user.
 * @param [customOptions] - Additional settings that can optionally be set.
 * @returns - The returned JSON and revision number.
 * @throws - Will throw if the returned signature does not match the returned entry, or if the skylink in the entry is invalid.
 */
export async function getJSON(
  this: SkynetClient,
  publicKey: string,
  dataKey: string,
  customOptions?: CustomGetJSONOptions
): Promise<JSONResponse> {
  validateOptionalObject("customOptions", customOptions, "parameter", defaultGetJSONOptions);
  // Rest of validation is done in `getEntry`.

  const opts = {
    ...defaultGetJSONOptions,
    ...this.customOptions,
    ...customOptions,
  };

  // Lookup the registry entry.
  const getEntryOpts = extractOptions(opts, defaultGetEntryOptions);
  const { entry }: { entry: RegistryEntry | null } = await this.registry.getEntry(publicKey, dataKey, getEntryOpts);
  if (entry === null) {
    return { data: null, dataLink: null };
  }

  // Determine the data link.
  // TODO: Can this still be an entry link which hasn't yet resolved to a data link?
  if (typeof entry.data === "string") {
    throw new Error("Expected returned entry data to be bytes");
  }
  let rawDataLink: string;
  if (entry.data.length === 46) {
    // Legacy data, convert to string.
    rawDataLink = uint8ArrayToStringUtf8(entry.data);
  } else if (entry.data.length === RAW_SKYLINK_SIZE) {
    // Convert the bytes to a base64 skylink.
    rawDataLink = uint8ArrayToBase64RawUrl(entry.data);
    rawDataLink = trimSuffix(rawDataLink, "=");
  } else {
    throw new Error(`Bytes entry.data response was not ${RAW_SKYLINK_SIZE} bytes: ${entry.data}"`);
  }
  const dataLink = formatSkylink(rawDataLink);

  // If a cached data link is provided and the data link hasn't changed, return.
  if (opts.cachedDataLink && rawDataLink === parseSkylink(opts.cachedDataLink)) {
    return { data: null, dataLink };
  }

  // Download the data in the returned data link.
  const downloadOpts = extractOptions(opts, defaultDownloadOptions);
  const { data } = await this.getFileContent<JsonData>(dataLink, downloadOpts);

  if (typeof data !== "object" || data === null) {
    throw new Error(`File data for the entry at data key '${dataKey}' is not JSON.`);
  }

  if (!(data["_data"] && data["_v"])) {
    // Legacy data prior to v4, return as-is.
    return { data, dataLink };
  }

  const actualData = data["_data"];
  if (typeof actualData !== "object" || data === null) {
    throw new Error(`File data '_data' for the entry at data key '${dataKey}' is not JSON.`);
  }
  return { data: actualData as JsonData, dataLink };
}

/**
 * Sets a JSON object at the registry entry corresponding to the publicKey and dataKey.
 *
 * @param this - SkynetClient
 * @param privateKey - The user private key.
 * @param dataKey - The key of the data to fetch for the given user.
 * @param json - The JSON data to set.
 * @param [customOptions] - Additional settings that can optionally be set.
 * @throws - Will throw if the input keys are not valid strings.
 */
export async function setJSON(
  this: SkynetClient,
  privateKey: string,
  dataKey: string,
  json: JsonData,
  customOptions?: CustomSetJSONOptions
): Promise<JSONResponse> {
  validateHexString("privateKey", privateKey, "parameter");
  validateString("dataKey", dataKey, "parameter");
  validateObject("json", json, "parameter");
  validateOptionalObject("customOptions", customOptions, "parameter", defaultSetJSONOptions);

  const opts = {
    ...defaultSetJSONOptions,
    ...this.customOptions,
    ...customOptions,
  };

  const { publicKey: publicKeyArray } = sign.keyPair.fromSecretKey(hexToUint8Array(privateKey));

  const [entry, skylink] = await getOrCreateRegistryEntry(this, publicKeyArray, dataKey, json, opts);

  // Update the registry.
  const setEntryOpts = extractOptions(opts, defaultSetEntryOptions);
  await this.registry.setEntry(privateKey, entry, setEntryOpts);

  return { data: json, dataLink: formatSkylink(skylink) };
}

export async function getOrCreateRegistryEntry(
  client: SkynetClient,
  publicKeyArray: Uint8Array,
  dataKey: string,
  json: JsonData,
  customOptions?: CustomSetJSONOptions
): Promise<[RegistryEntry, string]> {
  // Not publicly available, don't validate input.

  const opts = {
    ...defaultSetJSONOptions,
    ...client.customOptions,
    ...customOptions,
  };

  // Set the hidden _data and _v fields.
  const fullData = { _data: json, _v: JSON_RESPONSE_VERSION };

  // Create the data to upload to acquire its skylink.
  let dataKeyHex = dataKey;
  if (!opts.hashedDataKeyHex) {
    dataKeyHex = toHexString(stringToUint8ArrayUtf8(dataKey));
  }
  const file = new File([JSON.stringify(fullData)], `dk:${dataKeyHex}`, { type: "application/json" });

  // Start file upload, do not block.
  const uploadOpts = extractOptions(opts, defaultUploadOptions);
  const skyfilePromise: Promise<UploadRequestResponse> = client.uploadFile(file, uploadOpts);

  // Fetch the current value to find out the revision.
  //
  // Start getEntry, do not block.
  const getEntryOpts = extractOptions(opts, defaultGetEntryOptions);
  const entryPromise: Promise<SignedRegistryEntry> = client.registry.getEntry(
    toHexString(publicKeyArray),
    dataKey,
    getEntryOpts
  );

  // Block until both getEntry and uploadFile are finished.
  const [signedEntry, skyfile] = await Promise.all<SignedRegistryEntry, UploadRequestResponse>([
    entryPromise,
    skyfilePromise,
  ]);

  const revision = getRevisionFromSignedEntry(signedEntry);

  // Build the registry entry.
  const dataLink = skyfile.skylink;
  // TODO: Use decodeSkylink
  // Add padding.
  const paddedDataLink = `${trimUriPrefix(dataLink, uriSkynetPrefix)}==`;
  const data = base64RawUrlToUint8Array(paddedDataLink);
  validateUint8ArrayLen("data", data, "skylink byte array", RAW_SKYLINK_SIZE);
  const entry: RegistryEntry = {
    dataKey,
    data,
    revision,
  };
  return [entry, dataLink];
}

export function getRevisionFromSignedEntry(signedEntry: SignedRegistryEntry): bigint {
  let revision: bigint;
  if (signedEntry.entry === null) {
    revision = BigInt(0);
  } else {
    revision = signedEntry.entry.revision + BigInt(1);
  }

  // Throw if the revision is already the maximum value.
  if (revision > MAX_REVISION) {
    throw new Error("Current entry already has maximum allowed revision, could not update the entry");
  }

  // Assert the input is 64 bits.
  assertUint64(revision);

<<<<<<< HEAD
  // Build the registry value.
  const dataLink = skyfile.skylink;
  // TODO: Use decodeSkylink
  // Add padding.
  const paddedDataLink = `${trimUriPrefix(dataLink, uriSkynetPrefix)}==`;
  const data = base64RawUrlToUint8Array(paddedDataLink);
  validateUint8ArrayLen("data", data, "skylink byte array", RAW_SKYLINK_SIZE);
  const entry: RegistryEntry = {
    dataKey,
    data,
    revision,
  };
  return [entry, formatSkylink(dataLink)];
=======
  return revision;
>>>>>>> c12cfb00
}<|MERGE_RESOLUTION|>--- conflicted
+++ resolved
@@ -245,7 +245,7 @@
     data,
     revision,
   };
-  return [entry, dataLink];
+  return [entry, formatSkylink(dataLink)];
 }
 
 export function getRevisionFromSignedEntry(signedEntry: SignedRegistryEntry): bigint {
@@ -264,21 +264,5 @@
   // Assert the input is 64 bits.
   assertUint64(revision);
 
-<<<<<<< HEAD
-  // Build the registry value.
-  const dataLink = skyfile.skylink;
-  // TODO: Use decodeSkylink
-  // Add padding.
-  const paddedDataLink = `${trimUriPrefix(dataLink, uriSkynetPrefix)}==`;
-  const data = base64RawUrlToUint8Array(paddedDataLink);
-  validateUint8ArrayLen("data", data, "skylink byte array", RAW_SKYLINK_SIZE);
-  const entry: RegistryEntry = {
-    dataKey,
-    data,
-    revision,
-  };
-  return [entry, formatSkylink(dataLink)];
-=======
   return revision;
->>>>>>> c12cfb00
 }