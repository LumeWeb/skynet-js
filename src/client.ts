--- conflicted
+++ resolved
@@ -45,11 +45,7 @@
 import { defaultPortalUrl } from "./utils/url";
 import { loadMySky } from "./mysky";
 import { extractDomain, getFullDomainUrl } from "./mysky/utils";
-<<<<<<< HEAD
-import { buildRequestHeaders, buildRequestUrl, Headers } from "./request";
-=======
-import { ExecuteRequestError } from "./request";
->>>>>>> fab9f555
+import { buildRequestHeaders, buildRequestUrl, ExecuteRequestError, Headers } from "./request";
 
 /**
  * Custom client options.
