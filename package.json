{
  "name": "skynet-js",
  "version": "4.0.6-beta",
  "description": "Sia Skynet Javascript Client",
  "main": "dist/cjs/index.js",
  "types": "dist/cjs/index.d.ts",
  "module": "dist/mjs/index.js",
  "exports": {
    ".": {
<<<<<<< HEAD
      "import": "./dist/mjs/index.js",
      "require": "./dist/cjs/index.js"
=======
         "import": "./dist/mjs/index.js",
         "require": "./dist/cjs/index.js"
>>>>>>> 00e8633b
    }
  },
  "files": [
    "dist/*"
  ],
  "browserslist": [
    "defaults",
    "not IE 11",
    "not OperaMini all"
  ],
  "scripts": {
    "build": "rimraf dist && tsc --project tsconfig.build.json && tsc --project tsconfig.build.cjs.json",
    "lint": "yarn lint:tsc && yarn lint:eslint",
    "lint:eslint": "eslint --ext .ts utils src --max-warnings 30",
    "lint:tsc": "tsc",
    "prepublishOnly": "yarn build",
    "test": "jest --coverage",
    "prepare": "husky install"
  },
  "lint-staged": {
    "*.{js,jsx,ts,tsx}": [
      "eslint --ext .ts --fix",
      "tsc --esModuleInterop --noemit",
      "prettier --write"
    ],
    "*.{json,yml,md}": [
      "prettier --write"
    ]
  },
  "repository": {
    "type": "git",
    "url": "git+https://github.com/NebulousLabs/skynet-js.git"
  },
  "keywords": [
    "sia",
    "skynet"
  ],
  "author": "Karol Wypchlo",
  "license": "MIT",
  "bugs": {
    "url": "https://github.com/SkynetLabs/skynet-js/issues"
  },
  "homepage": "https://github.com/SkynetLabs/skynet-js",
  "dependencies": {
    "axios": "^0.21.0",
    "base32-decode": "^1.0.0",
    "base32-encode": "^1.1.1",
    "base64-js": "^1.3.1",
    "blakejs": "^1.1.0",
    "buffer": "^6.0.1",
    "mime": "^2.5.2",
    "path-browserify": "^1.0.1",
    "post-me": "^0.4.5",
    "randombytes": "^2.1.0",
    "sjcl": "^1.0.8",
    "skynet-mysky-utils": "^0.2.2",
    "tweetnacl": "^1.0.3",
    "url-join": "^4.0.1",
    "url-parse": "1.4.7"
  },
  "devDependencies": {
    "@types/base64-js": "^1.3.0",
    "@types/jest": "^26.0.23",
    "@types/mime": "^2.0.3",
    "@types/node": "^15.0.1",
    "@types/randombytes": "^2.0.0",
    "@types/sjcl": "^1.0.29",
    "@types/url-join": "^4.0.0",
    "@types/url-parse": "^1.4.3",
    "@typescript-eslint/eslint-plugin": "^4.3.0",
    "@typescript-eslint/parser": "^4.3.0",
    "axios-mock-adapter": "^1.18.2",
    "eslint": "^7.11.0",
    "eslint-plugin-jsdoc": "^34.0.1",
    "husky": "^6.0.0",
    "jest": "^26.6.3",
    "lint-staged": "^11.0.0",
    "prettier": "^2.1.1",
    "rimraf": "^3.0.2",
    "ts-jest": "^26.5.5",
    "ts-node": "^9.1.1",
    "typescript": "^4.2.4"
  }
}<|MERGE_RESOLUTION|>--- conflicted
+++ resolved
@@ -7,13 +7,8 @@
   "module": "dist/mjs/index.js",
   "exports": {
     ".": {
-<<<<<<< HEAD
       "import": "./dist/mjs/index.js",
       "require": "./dist/cjs/index.js"
-=======
-         "import": "./dist/mjs/index.js",
-         "require": "./dist/cjs/index.js"
->>>>>>> 00e8633b
     }
   },
   "files": [
