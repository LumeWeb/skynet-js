--- conflicted
+++ resolved
@@ -30,12 +30,7 @@
   },
   "lint-staged": {
     "*.{js,jsx,ts,tsx}": [
-<<<<<<< HEAD
-      "eslint --ext .ts",
-      "tsc --esModuleInterop --downlevelIteration --noemit",
-=======
       "eslint --ext .ts utils src --max-warnings 0",
->>>>>>> 32a22982
       "prettier --write"
     ],
     "*.{json,yml,md}": [
